// Copyright 2021 Datafuse Labs.
//
// Licensed under the Apache License, Version 2.0 (the "License");
// you may not use this file except in compliance with the License.
// You may obtain a copy of the License at
//
//     http://www.apache.org/licenses/LICENSE-2.0
//
// Unless required by applicable law or agreed to in writing, software
// distributed under the License is distributed on an "AS IS" BASIS,
// WITHOUT WARRANTIES OR CONDITIONS OF ANY KIND, either express or implied.
// See the License for the specific language governing permissions and
// limitations under the License.

use std::collections::BTreeMap;
use std::fmt::Display;
use std::iter::FromIterator;
use std::sync::Arc;

use common_datavalues::chrono::DateTime;
use common_datavalues::chrono::Utc;
use common_meta_app::schema::CountTablesKey;
use common_meta_app::schema::CountTablesReply;
use common_meta_app::schema::CountTablesReq;
use common_meta_app::schema::CreateDatabaseReply;
use common_meta_app::schema::CreateDatabaseReq;
use common_meta_app::schema::CreateTableReply;
use common_meta_app::schema::CreateTableReq;
use common_meta_app::schema::DBIdTableName;
use common_meta_app::schema::DatabaseId;
use common_meta_app::schema::DatabaseIdToName;
use common_meta_app::schema::DatabaseIdent;
use common_meta_app::schema::DatabaseInfo;
use common_meta_app::schema::DatabaseMeta;
use common_meta_app::schema::DatabaseNameIdent;
use common_meta_app::schema::DbIdList;
use common_meta_app::schema::DbIdListKey;
use common_meta_app::schema::DropDatabaseReply;
use common_meta_app::schema::DropDatabaseReq;
use common_meta_app::schema::DropTableReply;
use common_meta_app::schema::DropTableReq;
use common_meta_app::schema::GetDatabaseReq;
use common_meta_app::schema::GetTableCopiedFileReply;
use common_meta_app::schema::GetTableCopiedFileReq;
use common_meta_app::schema::GetTableReq;
use common_meta_app::schema::ListDatabaseReq;
use common_meta_app::schema::ListTableReq;
use common_meta_app::schema::RenameDatabaseReply;
use common_meta_app::schema::RenameDatabaseReq;
use common_meta_app::schema::RenameTableReply;
use common_meta_app::schema::RenameTableReq;
use common_meta_app::schema::TableCopiedFileInfo;
use common_meta_app::schema::TableCopiedFileLock;
use common_meta_app::schema::TableCopiedFileLockKey;
use common_meta_app::schema::TableCopiedFileNameIdent;
use common_meta_app::schema::TableId;
use common_meta_app::schema::TableIdList;
use common_meta_app::schema::TableIdListKey;
use common_meta_app::schema::TableIdToName;
use common_meta_app::schema::TableIdent;
use common_meta_app::schema::TableInfo;
use common_meta_app::schema::TableMeta;
use common_meta_app::schema::TableNameIdent;
use common_meta_app::schema::TruncateTableReply;
use common_meta_app::schema::TruncateTableReq;
use common_meta_app::schema::UndropDatabaseReply;
use common_meta_app::schema::UndropDatabaseReq;
use common_meta_app::schema::UndropTableReply;
use common_meta_app::schema::UndropTableReq;
use common_meta_app::schema::UpdateTableMetaReply;
use common_meta_app::schema::UpdateTableMetaReq;
use common_meta_app::schema::UpsertTableCopiedFileReply;
use common_meta_app::schema::UpsertTableCopiedFileReq;
use common_meta_app::schema::UpsertTableOptionReply;
use common_meta_app::schema::UpsertTableOptionReq;
use common_meta_app::share::ShareGrantObject;
use common_meta_app::share::ShareGrantObjectPrivilege;
use common_meta_app::share::ShareId;
use common_meta_app::share::ShareNameIdent;
use common_meta_types::errors::app_error::AppError;
use common_meta_types::errors::app_error::CreateDatabaseWithDropTime;
use common_meta_types::errors::app_error::CreateTableWithDropTime;
use common_meta_types::errors::app_error::DatabaseAlreadyExists;
use common_meta_types::errors::app_error::DropDbWithDropTime;
use common_meta_types::errors::app_error::DropTableWithDropTime;
use common_meta_types::errors::app_error::ShareHasNoGrantedDatabase;
use common_meta_types::errors::app_error::ShareHasNoGrantedPrivilege;
use common_meta_types::errors::app_error::TableAlreadyExists;
use common_meta_types::errors::app_error::TableVersionMismatched;
use common_meta_types::errors::app_error::TxnRetryMaxTimes;
use common_meta_types::errors::app_error::UndropDbHasNoHistory;
use common_meta_types::errors::app_error::UndropDbWithNoDropTime;
use common_meta_types::errors::app_error::UndropTableAlreadyExists;
use common_meta_types::errors::app_error::UndropTableHasNoHistory;
use common_meta_types::errors::app_error::UndropTableWithNoDropTime;
use common_meta_types::errors::app_error::UnknownShareAccounts;
use common_meta_types::errors::app_error::UnknownTable;
use common_meta_types::errors::app_error::UnknownTableId;
use common_meta_types::errors::app_error::WrongShare;
use common_meta_types::errors::app_error::WrongShareObject;
use common_meta_types::ConditionResult;
use common_meta_types::GCDroppedDataReply;
use common_meta_types::GCDroppedDataReq;
use common_meta_types::InvalidReply;
use common_meta_types::KVAppError;
use common_meta_types::MatchSeqExt;
use common_meta_types::MetaError;
use common_meta_types::MetaId;
use common_meta_types::MetaNetworkError;
use common_meta_types::TxnCondition;
use common_meta_types::TxnOp;
use common_meta_types::TxnRequest;
use common_tracing::func_name;
use tracing::debug;
use tracing::error;
use ConditionResult::Eq;

use crate::db_has_to_exist;
use crate::deserialize_struct;
use crate::fetch_id;
use crate::get_share_database_id_and_privilege;
use crate::get_share_or_err;
use crate::get_struct_value;
use crate::get_u64_value;
use crate::is_db_need_to_be_remove;
use crate::list_keys;
use crate::list_u64_value;
use crate::send_txn;
use crate::serialize_struct;
use crate::serialize_u64;
use crate::table_has_to_exist;
use crate::txn_cond_seq;
use crate::txn_op_del;
use crate::txn_op_put;
use crate::txn_op_put_with_expire;
use crate::IdGenerator;
use crate::KVApi;
use crate::KVApiKey;
use crate::SchemaApi;
use crate::TXN_MAX_RETRY_TIMES;

const DEFAULT_DATA_RETENTION_SECONDS: i64 = 24 * 60 * 60;

/// SchemaApi is implemented upon KVApi.
/// Thus every type that impl KVApi impls SchemaApi.
#[tonic::async_trait]
impl<KV: KVApi> SchemaApi for KV {
    #[tracing::instrument(level = "debug", ret, err, skip_all)]
    async fn create_database(
        &self,
        req: CreateDatabaseReq,
    ) -> Result<CreateDatabaseReply, KVAppError> {
        debug!(req = debug(&req), "SchemaApi: {}", func_name!());

        let name_key = &req.name_ident;

        if req.meta.drop_on.is_some() {
            return Err(KVAppError::AppError(AppError::CreateDatabaseWithDropTime(
                CreateDatabaseWithDropTime::new(&name_key.db_name),
            )));
        }

        // if create a database from a share, check if the share exists and grant access, update share_meta.
        if let Some(from_share) = &req.meta.from_share {
            if from_share.tenant == req.name_ident.tenant {
                return Err(KVAppError::AppError(AppError::WrongShare(WrongShare::new(
                    req.name_ident.to_string(),
                ))));
            }
        }

        let mut retry = 0;
        while retry < TXN_MAX_RETRY_TIMES {
            retry += 1;
            // Get db by name to ensure absence
            let (db_id_seq, db_id) = get_u64_value(self, name_key).await?;
            debug!(db_id_seq, db_id, ?name_key, "get_database");

            if db_id_seq > 0 {
                return if req.if_not_exists {
                    Ok(CreateDatabaseReply { db_id })
                } else {
                    Err(KVAppError::AppError(AppError::DatabaseAlreadyExists(
                        DatabaseAlreadyExists::new(
                            &name_key.db_name,
                            format!("create db: tenant: {}", name_key.tenant),
                        ),
                    )))
                };
            }

            // get db id list from _fd_db_id_list/db_id
            let dbid_idlist = DbIdListKey {
                tenant: name_key.tenant.clone(),
                db_name: name_key.db_name.clone(),
            };
            let (db_id_list_seq, db_id_list_opt): (_, Option<DbIdList>) =
                get_struct_value(self, &dbid_idlist).await?;

            let mut db_id_list = if db_id_list_seq == 0 {
                DbIdList::new()
            } else {
                match db_id_list_opt {
                    Some(list) => list,
                    None => DbIdList::new(),
                }
            };

            // Create db by inserting these record:
            // (tenant, db_name) -> db_id
            // (db_id) -> db_meta
            // append db_id into _fd_db_id_list/<tenant>/<db_name>
            // (db_id) -> (tenant,db_name)

            // if create database from a share then also need to update these record:
            // share_id -> share_meta

            let db_id = fetch_id(self, IdGenerator::database_id()).await?;
            let id_key = DatabaseId { db_id };
            let id_to_name_key = DatabaseIdToName { db_id };

            debug!(db_id, name_key = debug(&name_key), "new database id");

            {
                // append db_id into db_id_list
                db_id_list.append(db_id);

                let mut condition = vec![
                    txn_cond_seq(name_key, Eq, 0),
                    txn_cond_seq(&id_to_name_key, Eq, 0),
                    txn_cond_seq(&dbid_idlist, Eq, db_id_list_seq),
                ];
                let mut if_then = vec![
                    txn_op_put(name_key, serialize_u64(db_id)?), // (tenant, db_name) -> db_id
                    txn_op_put(&id_key, serialize_struct(&req.meta)?), // (db_id) -> db_meta
                    txn_op_put(&dbid_idlist, serialize_struct(&db_id_list)?), /* _fd_db_id_list/<tenant>/<db_name> -> db_id_list */
                    txn_op_put(&id_to_name_key, serialize_struct(name_key)?), /* __fd_database_id_to_name/<db_id> -> (tenant,db_name) */
                ];

                // if create a database from a share, check if the share exists and grant access, update share_meta.
                if let Some(from_share) = &req.meta.from_share {
                    // get share by share_name
                    let (share_id_seq, share_id, share_meta_seq, mut share_meta) =
                        get_share_or_err(
                            self,
                            from_share,
                            format!("create_database from share: {}", from_share),
                        )
                        .await?;

                    // check if the share has granted the account
                    if !share_meta.has_account(&req.name_ident.tenant) {
                        return Err(KVAppError::AppError(AppError::UnknownShareAccounts(
                            UnknownShareAccounts::new(
                                &[req.name_ident.tenant.clone()],
                                share_id,
                                format!(
                                    "share {} has not granted priviledge to {}",
                                    from_share, req.name_ident.tenant
                                ),
                            ),
                        )));
                    }

                    // check if the the share has granted a database
                    let (share_from_db_id, privileges) =
                        get_share_database_id_and_privilege(from_share, &share_meta)?;
                    if !privileges.contains(ShareGrantObjectPrivilege::Usage) {
                        return Err(KVAppError::AppError(AppError::ShareHasNoGrantedPrivilege(
                            ShareHasNoGrantedPrivilege::new(
                                &from_share.tenant,
                                &from_share.share_name,
                            ),
                        )));
                    }

                    // check if the share database existed
                    let db_id_key = DatabaseId {
                        db_id: share_from_db_id,
                    };
                    let (db_seq, db_meta): (u64, Option<DatabaseMeta>) =
                        get_struct_value(self, &db_id_key).await?;
                    if db_seq == 0 || db_meta.is_none() {
                        return Err(KVAppError::AppError(AppError::ShareHasNoGrantedPrivilege(
                            ShareHasNoGrantedPrivilege::new(
                                &from_share.tenant,
                                &from_share.share_name,
                            ),
                        )));
                    }

                    // add share from database id
                    share_meta.add_share_from_db_id(db_id);

                    // All the checks have been done, add conditions and if_then
                    let share_id_key = ShareId { share_id };
                    condition.push(txn_cond_seq(from_share, Eq, share_id_seq)); // __fd_share/<tenant>/<share_name> -> <share_id>
                    condition.push(txn_cond_seq(&share_id_key, Eq, share_meta_seq)); // __fd_share_id/<share_id> -> <share_meta>
                    condition.push(txn_cond_seq(&db_id_key, Eq, db_seq)); // db_id -> <db_meta>

                    if_then.push(txn_op_put(&share_id_key, serialize_struct(&share_meta)?)); /* (share_id) -> share_meta */
                }

                let txn_req = TxnRequest {
                    condition,
                    if_then,
                    else_then: vec![],
                };

                let (succ, _responses) = send_txn(self, txn_req).await?;

                debug!(
                    name = debug(&name_key),
                    id = debug(&id_key),
                    succ = display(succ),
                    "create_database"
                );

                if succ {
                    return Ok(CreateDatabaseReply { db_id });
                }
            }
        }

        Err(KVAppError::AppError(AppError::TxnRetryMaxTimes(
            TxnRetryMaxTimes::new("create_database", TXN_MAX_RETRY_TIMES),
        )))
    }

    #[tracing::instrument(level = "debug", ret, err, skip_all)]
    async fn drop_database(&self, req: DropDatabaseReq) -> Result<DropDatabaseReply, KVAppError> {
        debug!(req = debug(&req), "SchemaApi: {}", func_name!());

        let tenant_dbname = &req.name_ident;
        let mut retry = 0;

        while retry < TXN_MAX_RETRY_TIMES {
            retry += 1;
            let res = get_db_or_err(
                self,
                tenant_dbname,
                format!("drop_database: {}", &tenant_dbname),
            )
            .await;

            let (db_id_seq, db_id, db_meta_seq, mut db_meta) = match res {
                Ok(x) => x,
                Err(e) => {
                    if let KVAppError::AppError(AppError::UnknownDatabase(_)) = e {
                        if req.if_exists {
                            return Ok(DropDatabaseReply {});
                        }
                    }

                    return Err(e);
                }
            };

            let mut condition = vec![];
            let mut if_then = vec![];

            // remove db_name -> db id
            condition.push(txn_cond_seq(tenant_dbname, Eq, db_id_seq));
            if_then.push(txn_op_del(tenant_dbname)); // (tenant, db_name) -> db_id

            let (removed, from_share) = is_db_need_to_be_remove(
                self,
                db_id,
                // remove db directly if created from share
                |db_meta| db_meta.from_share.is_some(),
                &mut condition,
                &mut if_then,
            )
            .await?;

            if removed {
                // if db create from share then remove it directly and remove db id from share
                debug!(
                    name = debug(&tenant_dbname),
                    id = debug(&DatabaseId { db_id }),
                    "drop_database from share"
                );

                // if remove db, MUST also removed db id from db id list
                let dbid_idlist = DbIdListKey {
                    tenant: tenant_dbname.tenant.clone(),
                    db_name: tenant_dbname.db_name.clone(),
                };
                let (db_id_list_seq, db_id_list_opt): (_, Option<DbIdList>) =
                    get_struct_value(self, &dbid_idlist).await?;

                let mut db_id_list = if db_id_list_seq == 0 {
                    DbIdList::new()
                } else {
                    match db_id_list_opt {
                        Some(list) => list,
                        None => DbIdList::new(),
                    }
                };
                if let Some(last_db_id) = db_id_list.last() {
                    if *last_db_id == db_id {
                        db_id_list.pop();
                        condition.push(txn_cond_seq(&dbid_idlist, Eq, db_id_list_seq));
                        if_then.push(txn_op_put(&dbid_idlist, serialize_struct(&db_id_list)?));
                    }
                }

                if let Some(from_share) = from_share {
                    remove_db_id_from_share(self, db_id, from_share, &mut condition, &mut if_then)
                        .await?;
                }
            } else {
                // Delete db by these operations:
                // del (tenant, db_name) -> db_id
                // set db_meta.drop_on = now and update (db_id) -> db_meta

                let db_id_key = DatabaseId { db_id };

                debug!(db_id, name_key = debug(&tenant_dbname), "drop_database");

                {
                    // drop a table with drop time
                    if db_meta.drop_on.is_some() {
                        return Err(KVAppError::AppError(AppError::DropDbWithDropTime(
                            DropDbWithDropTime::new(&tenant_dbname.db_name),
                        )));
                    }
                    // update drop on time
                    db_meta.drop_on = Some(Utc::now());

                    condition.push(txn_cond_seq(&db_id_key, Eq, db_meta_seq));

                    if_then.push(txn_op_put(&db_id_key, serialize_struct(&db_meta)?)); // (db_id) -> db_meta
                }
            }

            let txn_req = TxnRequest {
                condition,
                if_then,
                else_then: vec![],
            };

            let (succ, _responses) = send_txn(self, txn_req).await?;

            debug!(
                name = debug(&tenant_dbname),
                id = debug(&DatabaseId { db_id }),
                succ = display(succ),
                "drop_database"
            );

            if succ {
                return Ok(DropDatabaseReply {});
            }
        }

        Err(KVAppError::AppError(AppError::TxnRetryMaxTimes(
            TxnRetryMaxTimes::new("drop_database", TXN_MAX_RETRY_TIMES),
        )))
    }

    #[tracing::instrument(level = "debug", ret, err, skip_all)]
    async fn undrop_database(
        &self,
        req: UndropDatabaseReq,
    ) -> Result<UndropDatabaseReply, KVAppError> {
        debug!(req = debug(&req), "SchemaApi: {}", func_name!());

        let name_key = &req.name_ident;

        let mut retry = 0;
        while retry < TXN_MAX_RETRY_TIMES {
            retry += 1;
            let res =
                get_db_or_err(self, name_key, format!("undrop_database: {}", &name_key)).await;

            if res.is_ok() {
                return Err(KVAppError::AppError(AppError::DatabaseAlreadyExists(
                    DatabaseAlreadyExists::new(
                        &name_key.db_name,
                        format!("undrop_database: {} has already existed", name_key.db_name),
                    ),
                )));
            }

            // get db id list from _fd_db_id_list/<tenant>/<db_name>
            let dbid_idlist = DbIdListKey {
                tenant: name_key.tenant.clone(),
                db_name: name_key.db_name.clone(),
            };
            let (db_id_list_seq, db_id_list_opt): (_, Option<DbIdList>) =
                get_struct_value(self, &dbid_idlist).await?;

            let mut db_id_list = if db_id_list_seq == 0 {
                return Err(KVAppError::AppError(AppError::UndropDbHasNoHistory(
                    UndropDbHasNoHistory::new(&name_key.db_name),
                )));
            } else {
                match db_id_list_opt {
                    Some(list) => list,
                    None => {
                        return Err(KVAppError::AppError(AppError::UndropDbHasNoHistory(
                            UndropDbHasNoHistory::new(&name_key.db_name),
                        )));
                    }
                }
            };

            // Return error if there is no db id history.
            let db_id = match db_id_list.last() {
                Some(db_id) => *db_id,
                None => {
                    return Err(KVAppError::AppError(AppError::UndropDbHasNoHistory(
                        UndropDbHasNoHistory::new(&name_key.db_name),
                    )));
                }
            };

            // get db_meta of the last db id
            let dbid = DatabaseId { db_id };
            let (db_meta_seq, db_meta): (_, Option<DatabaseMeta>) =
                get_struct_value(self, &dbid).await?;

            debug!(db_id, name_key = debug(&name_key), "undrop_database");

            {
                // reset drop on time
                let mut db_meta = db_meta.unwrap();
                // undrop a table with no drop time
                if db_meta.drop_on.is_none() {
                    return Err(KVAppError::AppError(AppError::UndropDbWithNoDropTime(
                        UndropDbWithNoDropTime::new(&name_key.db_name),
                    )));
                }
                db_meta.drop_on = None;

                let txn_req = TxnRequest {
                    condition: vec![
                        txn_cond_seq(name_key, Eq, 0),
                        txn_cond_seq(&dbid_idlist, Eq, db_id_list_seq),
                        txn_cond_seq(&dbid, Eq, db_meta_seq),
                    ],
                    if_then: vec![
                        txn_op_put(name_key, serialize_u64(db_id)?), // (tenant, db_name) -> db_id
                        txn_op_put(&dbid, serialize_struct(&db_meta)?), // (db_id) -> db_meta
                    ],
                    else_then: vec![],
                };

                let (succ, _responses) = send_txn(self, txn_req).await?;

                debug!(
                    name_key = debug(&name_key),
                    succ = display(succ),
                    "undrop_database"
                );

                if succ {
                    return Ok(UndropDatabaseReply {});
                }
            }
        }

        Err(KVAppError::AppError(AppError::TxnRetryMaxTimes(
            TxnRetryMaxTimes::new("undrop_database", TXN_MAX_RETRY_TIMES),
        )))
    }

    #[tracing::instrument(level = "debug", ret, err, skip_all)]
    async fn rename_database(
        &self,
        req: RenameDatabaseReq,
    ) -> Result<RenameDatabaseReply, KVAppError> {
        debug!(req = debug(&req), "SchemaApi: {}", func_name!());

        let tenant_dbname = &req.name_ident;
        let tenant_newdbname = DatabaseNameIdent {
            tenant: tenant_dbname.tenant.clone(),
            db_name: req.new_db_name.clone(),
        };

        let mut retry = 0;
        while retry < TXN_MAX_RETRY_TIMES {
            retry += 1;
            // get old db, not exists return err
            let (old_db_id_seq, old_db_id) = get_u64_value(self, tenant_dbname).await?;
            if req.if_exists {
                if old_db_id_seq == 0 {
                    return Ok(RenameDatabaseReply {});
                }
            } else {
                db_has_to_exist(old_db_id_seq, tenant_dbname, "rename_database: src (db)")?;
            }

            debug!(
                old_db_id,
                tenant_dbname = debug(&tenant_dbname),
                "rename_database"
            );

            // get new db, exists return err
            let (db_id_seq, _db_id) = get_u64_value(self, &tenant_newdbname).await?;
            db_has_to_not_exist(db_id_seq, &tenant_newdbname, "rename_database")?;

            // get db id -> name
            let db_id_key = DatabaseIdToName { db_id: old_db_id };
            let (db_name_seq, _): (_, Option<DatabaseNameIdent>) =
                get_struct_value(self, &db_id_key).await?;

            // get db id list from _fd_db_id_list/<tenant>/<db_name>
            let dbid_idlist = DbIdListKey {
                tenant: tenant_dbname.tenant.clone(),
                db_name: tenant_dbname.db_name.clone(),
            };
            let (db_id_list_seq, db_id_list_opt): (_, Option<DbIdList>) =
                get_struct_value(self, &dbid_idlist).await?;
            let mut db_id_list: DbIdList;
            if db_id_list_seq == 0 {
                // may the the database is created before add db_id_list, so we just add the id into the list.
                db_id_list = DbIdList::new();
                db_id_list.append(old_db_id);
            } else {
                match db_id_list_opt {
                    Some(list) => db_id_list = list,
                    None => {
                        // may the the database is created before add db_id_list, so we just add the id into the list.
                        db_id_list = DbIdList::new();
                        db_id_list.append(old_db_id);
                    }
                }
            };

            if let Some(last_db_id) = db_id_list.last() {
                if *last_db_id != old_db_id {
                    return Err(KVAppError::AppError(AppError::DatabaseAlreadyExists(
                        DatabaseAlreadyExists::new(
                            &tenant_dbname.db_name,
                            format!("rename_database: {} with a wrong db id", tenant_dbname),
                        ),
                    )));
                }
            } else {
                return Err(KVAppError::AppError(AppError::DatabaseAlreadyExists(
                    DatabaseAlreadyExists::new(
                        &tenant_dbname.db_name,
                        format!("rename_database: {} with none db id history", tenant_dbname),
                    ),
                )));
            }

            let new_dbid_idlist = DbIdListKey {
                tenant: tenant_dbname.tenant.clone(),
                db_name: req.new_db_name.clone(),
            };
            let (new_db_id_list_seq, new_db_id_list_opt): (_, Option<DbIdList>) =
                get_struct_value(self, &new_dbid_idlist).await?;
            let mut new_db_id_list: DbIdList;
            if new_db_id_list_seq == 0 {
                new_db_id_list = DbIdList::new();
            } else {
                match new_db_id_list_opt {
                    Some(list) => new_db_id_list = list,
                    None => {
                        new_db_id_list = DbIdList::new();
                    }
                }
            };

            // rename database
            {
                // move db id from old db id list to new db id list
                db_id_list.pop();
                new_db_id_list.append(old_db_id);

                let txn_req = TxnRequest {
                    condition: vec![
                        // Prevent renaming or deleting in other threads.
                        txn_cond_seq(tenant_dbname, Eq, old_db_id_seq),
                        txn_cond_seq(&db_id_key, Eq, db_name_seq),
                        txn_cond_seq(&tenant_newdbname, Eq, 0),
                        txn_cond_seq(&dbid_idlist, Eq, db_id_list_seq),
                        txn_cond_seq(&new_dbid_idlist, Eq, new_db_id_list_seq),
                    ],
                    if_then: vec![
                        txn_op_del(tenant_dbname), // del old_db_name
                        // Renaming db should not affect the seq of db_meta. Just modify db name.
                        txn_op_put(&tenant_newdbname, serialize_u64(old_db_id)?), /* (tenant, new_db_name) -> old_db_id */
                        txn_op_put(&new_dbid_idlist, serialize_struct(&new_db_id_list)?), /* _fd_db_id_list/tenant/new_db_name -> new_db_id_list */
                        txn_op_put(&dbid_idlist, serialize_struct(&db_id_list)?), /* _fd_db_id_list/tenant/db_name -> db_id_list */
                        txn_op_put(&db_id_key, serialize_struct(&tenant_newdbname)?), /* __fd_database_id_to_name/<db_id> -> (tenant,db_name) */
                    ],
                    else_then: vec![],
                };

                let (succ, _responses) = send_txn(self, txn_req).await?;

                debug!(
                    name = debug(&tenant_dbname),
                    to = debug(&tenant_newdbname),
                    database_id = debug(&old_db_id),
                    succ = display(succ),
                    "rename_database"
                );

                if succ {
                    return Ok(RenameDatabaseReply {});
                }
            }
        }

        Err(KVAppError::AppError(AppError::TxnRetryMaxTimes(
            TxnRetryMaxTimes::new("rename_database", TXN_MAX_RETRY_TIMES),
        )))
    }

    #[tracing::instrument(level = "debug", ret, err, skip_all)]
    async fn get_database(&self, req: GetDatabaseReq) -> Result<Arc<DatabaseInfo>, KVAppError> {
        debug!(req = debug(&req), "SchemaApi: {}", func_name!());

        let name_key = &req.inner;

        let (_, db_id, db_meta_seq, db_meta) =
            get_db_or_err(self, name_key, "get_database").await?;

        let db = DatabaseInfo {
            ident: DatabaseIdent {
                db_id,
                seq: db_meta_seq,
            },
            name_ident: name_key.clone(),
            meta: db_meta,
        };

        Ok(Arc::new(db))
    }

    #[tracing::instrument(level = "debug", ret, err, skip_all)]
    async fn get_database_history(
        &self,
        req: ListDatabaseReq,
    ) -> Result<Vec<Arc<DatabaseInfo>>, KVAppError> {
        debug!(req = debug(&req), "SchemaApi: {}", func_name!());

        // List tables by tenant, db_id, table_name.
        let dbid_tbname_idlist = DbIdListKey {
            tenant: req.tenant,
            // Using a empty db to to list all
            db_name: "".to_string(),
        };
        let db_id_list_keys = list_keys(self, &dbid_tbname_idlist).await?;

        let mut db_info_list = vec![];
        let now = Utc::now();
        for db_id_list_key in db_id_list_keys.iter() {
            // get db id list from _fd_db_id_list/<tenant>/<db_name>
            let dbid_idlist = DbIdListKey {
                tenant: db_id_list_key.tenant.clone(),
                db_name: db_id_list_key.db_name.clone(),
            };
            let (db_id_list_seq, db_id_list_opt): (_, Option<DbIdList>) =
                get_struct_value(self, &dbid_idlist).await?;

            let db_id_list = if db_id_list_seq == 0 {
                continue;
            } else {
                match db_id_list_opt {
                    Some(list) => list,
                    None => {
                        continue;
                    }
                }
            };

            for db_id in db_id_list.id_list.iter() {
                let dbid = DatabaseId { db_id: *db_id };

                let (db_meta_seq, db_meta): (_, Option<DatabaseMeta>) =
                    get_struct_value(self, &dbid).await?;
                if db_meta_seq == 0 || db_meta.is_none() {
                    error!("get_database_history cannot find {:?} db_meta", db_id);
                    continue;
                }
                let db_meta = db_meta.unwrap();
                if is_drop_time_out_of_retention_time(&db_meta.drop_on, &now) {
                    continue;
                }

                let db = DatabaseInfo {
                    ident: DatabaseIdent {
                        db_id: *db_id,
                        seq: db_meta_seq,
                    },
                    name_ident: DatabaseNameIdent {
                        tenant: db_id_list_key.tenant.clone(),
                        db_name: db_id_list_key.db_name.clone(),
                    },
                    meta: db_meta,
                };

                db_info_list.push(Arc::new(db));
            }
        }

        return Ok(db_info_list);
    }

    #[tracing::instrument(level = "debug", ret, err, skip_all)]
    async fn list_databases(
        &self,
        req: ListDatabaseReq,
    ) -> Result<Vec<Arc<DatabaseInfo>>, KVAppError> {
        debug!(req = debug(&req), "SchemaApi: {}", func_name!());

        let name_key = DatabaseNameIdent {
            tenant: req.tenant,
            // Using a empty db to to list all
            db_name: "".to_string(),
        };

        // Pairs of db-name and db_id with seq
        let (tenant_dbnames, db_ids) = list_u64_value(self, &name_key).await?;

        // Keys for fetching serialized DatabaseMeta from KVApi
        let mut kv_keys = Vec::with_capacity(db_ids.len());

        for db_id in db_ids.iter() {
            let k = DatabaseId { db_id: *db_id }.to_key();
            kv_keys.push(k);
        }

        // Batch get all db-metas.
        // - A db-meta may be already deleted. It is Ok. Just ignore it.

        let seq_metas = self.mget_kv(&kv_keys).await?;
        let mut db_infos = Vec::with_capacity(kv_keys.len());

        for (i, seq_meta_opt) in seq_metas.iter().enumerate() {
            if let Some(seq_meta) = seq_meta_opt {
                let db_meta: DatabaseMeta = deserialize_struct(&seq_meta.data)?;

                let db_info = DatabaseInfo {
                    ident: DatabaseIdent {
                        db_id: db_ids[i],
                        seq: seq_meta.seq,
                    },
                    name_ident: DatabaseNameIdent {
                        tenant: name_key.tenant.clone(),
                        db_name: tenant_dbnames[i].db_name.clone(),
                    },
                    meta: db_meta,
                };
                db_infos.push(Arc::new(db_info));
            } else {
                debug!(
                    k = display(&kv_keys[i]),
                    "db_meta not found, maybe just deleted after listing names and before listing meta"
                );
            }
        }

        Ok(db_infos)
    }

    #[tracing::instrument(level = "debug", ret, err, skip_all)]
    async fn create_table(&self, req: CreateTableReq) -> Result<CreateTableReply, KVAppError> {
        debug!(req = debug(&req), "SchemaApi: {}", func_name!());

        let tenant_dbname_tbname = &req.name_ident;
        let tenant_dbname = req.name_ident.db_name_ident();
        let mut tbcount_found = false;
        let mut tb_count = 0;
        let mut tb_count_seq;

        if req.table_meta.drop_on.is_some() {
            return Err(KVAppError::AppError(AppError::CreateTableWithDropTime(
                CreateTableWithDropTime::new(&tenant_dbname_tbname.table_name),
            )));
        }

        let mut retry = 0;
        while retry < TXN_MAX_RETRY_TIMES {
            retry += 1;
            // Get db by name to ensure presence

            let (_, db_id, db_meta_seq, db_meta) =
                get_db_or_err(self, &tenant_dbname, "create_table").await?;

            // cannot operate on shared database
            if let Some(from_share) = db_meta.from_share {
                return Err(KVAppError::AppError(AppError::ShareHasNoGrantedPrivilege(
                    ShareHasNoGrantedPrivilege::new(&from_share.tenant, &from_share.share_name),
                )));
            }

            // Get table by tenant,db_id, table_name to assert absence.

            let dbid_tbname = DBIdTableName {
                db_id,
                table_name: req.name_ident.table_name.clone(),
            };

            let (tb_id_seq, tb_id) = get_u64_value(self, &dbid_tbname).await?;
            if tb_id_seq > 0 {
                return if req.if_not_exists {
                    Ok(CreateTableReply { table_id: tb_id })
                } else {
                    Err(KVAppError::AppError(AppError::TableAlreadyExists(
                        TableAlreadyExists::new(
                            &tenant_dbname_tbname.table_name,
                            format!("create_table: {}", tenant_dbname_tbname),
                        ),
                    )))
                };
            }

            // get table id list from _fd_table_id_list/db_id/table_name
            let dbid_tbname_idlist = TableIdListKey {
                db_id,
                table_name: req.name_ident.table_name.clone(),
            };
            let (tb_id_list_seq, tb_id_list_opt): (_, Option<TableIdList>) =
                get_struct_value(self, &dbid_tbname_idlist).await?;

            let mut tb_id_list = if tb_id_list_seq == 0 {
                TableIdList::new()
            } else {
                match tb_id_list_opt {
                    Some(list) => list,
                    None => TableIdList::new(),
                }
            };

            // get current table count from _fd_table_count/tenant
            let tb_count_key = CountTablesKey {
                tenant: tenant_dbname.tenant.clone(),
            };
            (tb_count_seq, tb_count) = {
                let (seq, count) = get_u64_value(self, &tb_count_key).await?;
                if seq > 0 {
                    (seq, count)
                } else if !tbcount_found {
                    // only count_tables for the first time.
                    tbcount_found = true;
                    (0, count_tables(self, &tb_count_key).await?)
                } else {
                    (0, tb_count)
                }
            };
            // Create table by inserting these record:
            // (db_id, table_name) -> table_id
            // (table_id) -> table_meta
            // append table_id into _fd_table_id_list/db_id/table_name
            // (table_id) -> table_name

            let table_id = fetch_id(self, IdGenerator::table_id()).await?;

            let tbid = TableId { table_id };

            // get table id name
            let table_id_to_name_key = TableIdToName { table_id };
            let db_id_table_name = DBIdTableName {
                db_id,
                table_name: req.name_ident.table_name.clone(),
            };

            debug!(
                table_id,
                name = debug(&tenant_dbname_tbname),
                "new table id"
            );

            {
                // append new table_id into list
                tb_id_list.append(table_id);

                let txn_req = TxnRequest {
                    condition: vec![
                        // db has not to change, i.e., no new table is created.
                        // Renaming db is OK and does not affect the seq of db_meta.
                        txn_cond_seq(&DatabaseId { db_id }, Eq, db_meta_seq),
                        // no other table with the same name is inserted.
                        txn_cond_seq(&dbid_tbname, Eq, 0),
                        // no other table id with the same name is append.
                        txn_cond_seq(&dbid_tbname_idlist, Eq, tb_id_list_seq),
                        // update table count atomicly
                        txn_cond_seq(&tb_count_key, Eq, tb_count_seq),
                        txn_cond_seq(&table_id_to_name_key, Eq, 0),
                    ],
                    if_then: vec![
                        // Changing a table in a db has to update the seq of db_meta,
                        // to block the batch-delete-tables when deleting a db.
                        // TODO: test this when old metasrv is replaced with kv-txn based SchemaApi.
                        txn_op_put(&DatabaseId { db_id }, serialize_struct(&db_meta)?), /* (db_id) -> db_meta */
                        txn_op_put(&dbid_tbname, serialize_u64(table_id)?), /* (tenant, db_id, tb_name) -> tb_id */
                        txn_op_put(&tbid, serialize_struct(&req.table_meta)?), /* (tenant, db_id, tb_id) -> tb_meta */
                        txn_op_put(&dbid_tbname_idlist, serialize_struct(&tb_id_list)?), /* _fd_table_id_list/db_id/table_name -> tb_id_list */
                        txn_op_put(&tb_count_key, serialize_u64(tb_count + 1)?), /* _fd_table_count/tenant -> tb_count */
                        txn_op_put(&table_id_to_name_key, serialize_struct(&db_id_table_name)?), /* __fd_table_id_to_name/db_id/table_name -> DBIdTableName */
                    ],
                    else_then: vec![],
                };

                let (succ, _responses) = send_txn(self, txn_req).await?;

                debug!(
                    name = debug(&tenant_dbname_tbname),
                    id = debug(&tbid),
                    succ = display(succ),
                    "create_table"
                );

                if succ {
                    return Ok(CreateTableReply { table_id });
                }
            }
        }

        Err(KVAppError::AppError(AppError::TxnRetryMaxTimes(
            TxnRetryMaxTimes::new("create_table", TXN_MAX_RETRY_TIMES),
        )))
    }

    /// List all tables belonging to every db and every tenant.
    ///
    /// It returns a list of (table-id, table-meta-seq, table-meta).
    #[tracing::instrument(level = "debug", ret, err, skip_all)]
    async fn list_all_tables(&self) -> Result<Vec<(TableId, u64, TableMeta)>, KVAppError> {
        debug!("SchemaApi: {}", func_name!());

        let reply = self
            .prefix_list_kv(&vec![TableId::PREFIX, ""].join("/"))
            .await?;

        let mut res = vec![];

        for (kk, vv) in reply.into_iter() {
            let table_id = TableId::from_key(&kk).map_err(|e| {
                let inv = InvalidReply::new("list_all_tables", &e);
                let meta_net_err = MetaNetworkError::InvalidReply(inv);
                MetaError::NetworkError(meta_net_err)
            })?;

            let table_meta: TableMeta = deserialize_struct(&vv.data)?;

            res.push((table_id, vv.seq, table_meta));
        }
        Ok(res)
    }

    #[tracing::instrument(level = "debug", ret, err, skip_all)]
    async fn drop_table(&self, req: DropTableReq) -> Result<DropTableReply, KVAppError> {
        debug!(req = debug(&req), "SchemaApi: {}", func_name!());

        let tenant_dbname_tbname = &req.name_ident;
        let tenant_dbname = req.name_ident.db_name_ident();
        let mut tbcount_found = false;
        let mut tb_count = 0;
        let mut tb_count_seq;

        let mut retry = 0;
        while retry < TXN_MAX_RETRY_TIMES {
            retry += 1;
            // Get db by name to ensure presence

            let (_, db_id, db_meta_seq, db_meta) =
                get_db_or_err(self, &tenant_dbname, "drop_table").await?;

            // cannot operate on shared database
            if let Some(from_share) = db_meta.from_share {
                return Err(KVAppError::AppError(AppError::ShareHasNoGrantedPrivilege(
                    ShareHasNoGrantedPrivilege::new(&from_share.tenant, &from_share.share_name),
                )));
            }

            // Get table by tenant,db_id, table_name to assert presence.

            let dbid_tbname = DBIdTableName {
                db_id,
                table_name: req.name_ident.table_name.clone(),
            };

            let (tb_id_seq, table_id) = get_u64_value(self, &dbid_tbname).await?;
            if tb_id_seq == 0 {
                return if req.if_exists {
                    Ok(DropTableReply {})
                } else {
                    Err(KVAppError::AppError(AppError::UnknownTable(
                        UnknownTable::new(
                            &tenant_dbname_tbname.table_name,
                            format!("drop_table: {}", tenant_dbname_tbname),
                        ),
                    )))
                };
            }

            let tbid = TableId { table_id };

            let (tb_meta_seq, tb_meta): (_, Option<TableMeta>) =
                get_struct_value(self, &tbid).await?;

            // get current table count from _fd_table_count/tenant
            let tb_count_key = CountTablesKey {
                tenant: tenant_dbname.tenant.clone(),
            };
            (tb_count_seq, tb_count) = {
                let (seq, count) = get_u64_value(self, &tb_count_key).await?;
                if seq > 0 {
                    (seq, count)
                } else if !tbcount_found {
                    // only count_tables for the first time.
                    tbcount_found = true;
                    (0, count_tables(self, &tb_count_key).await?)
                } else {
                    (0, tb_count)
                }
            };
            // Delete table by these operations:
            // del (db_id, table_name) -> table_id
            // set table_meta.drop_on = now and update (table_id) -> table_meta

            debug!(
                ident = display(&tbid),
                name = display(&tenant_dbname_tbname),
                "drop table"
            );

            {
                // update drop on time
                let mut tb_meta = tb_meta.unwrap();
                // drop a table with drop_on time
                if tb_meta.drop_on.is_some() {
                    return Err(KVAppError::AppError(AppError::DropTableWithDropTime(
                        DropTableWithDropTime::new(&tenant_dbname_tbname.table_name),
                    )));
                }

                tb_meta.drop_on = Some(Utc::now());

                let txn_req = TxnRequest {
                    condition: vec![
                        // db has not to change, i.e., no new table is created.
                        // Renaming db is OK and does not affect the seq of db_meta.
                        txn_cond_seq(&DatabaseId { db_id }, Eq, db_meta_seq),
                        // still this table id
                        txn_cond_seq(&dbid_tbname, Eq, tb_id_seq),
                        // table is not changed
                        txn_cond_seq(&tbid, Eq, tb_meta_seq),
                        // update table count atomicly
                        txn_cond_seq(&tb_count_key, Eq, tb_count_seq),
                    ],
                    if_then: vec![
                        // Changing a table in a db has to update the seq of db_meta,
                        // to block the batch-delete-tables when deleting a db.
                        // TODO: test this when old metasrv is replaced with kv-txn based SchemaApi.
                        txn_op_put(&DatabaseId { db_id }, serialize_struct(&db_meta)?), /* (db_id) -> db_meta */
                        txn_op_del(&dbid_tbname), // (db_id, tb_name) -> tb_id
                        txn_op_put(&tbid, serialize_struct(&tb_meta)?), /* (tenant, db_id, tb_id) -> tb_meta */
                        txn_op_put(&tb_count_key, serialize_u64(tb_count - 1)?), /* _fd_table_count/tenant -> tb_count */
                    ],
                    else_then: vec![],
                };

                let (succ, _responses) = send_txn(self, txn_req).await?;

                debug!(
                    name = debug(&tenant_dbname_tbname),
                    id = debug(&tbid),
                    succ = display(succ),
                    "drop_table"
                );

                if succ {
                    return Ok(DropTableReply {});
                }
            }
        }

        Err(KVAppError::AppError(AppError::TxnRetryMaxTimes(
            TxnRetryMaxTimes::new("drop_table", TXN_MAX_RETRY_TIMES),
        )))
    }

    #[tracing::instrument(level = "debug", ret, err, skip_all)]
    async fn undrop_table(&self, req: UndropTableReq) -> Result<UndropTableReply, KVAppError> {
        debug!(req = debug(&req), "SchemaApi: {}", func_name!());

        let tenant_dbname_tbname = &req.name_ident;
        let tenant_dbname = req.name_ident.db_name_ident();
        let mut tbcount_found = false;
        let mut tb_count = 0;
        let mut tb_count_seq;

        let mut retry = 0;
        while retry < TXN_MAX_RETRY_TIMES {
            retry += 1;
            // Get db by name to ensure presence

            let (_, db_id, db_meta_seq, db_meta) =
                get_db_or_err(self, &tenant_dbname, "undrop_table").await?;

            // cannot operate on shared database
            if let Some(from_share) = db_meta.from_share {
                return Err(KVAppError::AppError(AppError::ShareHasNoGrantedPrivilege(
                    ShareHasNoGrantedPrivilege::new(&from_share.tenant, &from_share.share_name),
                )));
            }

            // Get table by tenant,db_id, table_name to assert presence.

            let dbid_tbname = DBIdTableName {
                db_id,
                table_name: req.name_ident.table_name.clone(),
            };

            // If table id already exists, return error.
            let (tb_id_seq, table_id) = get_u64_value(self, &dbid_tbname).await?;
            if tb_id_seq > 0 || table_id > 0 {
                return Err(KVAppError::AppError(AppError::UndropTableAlreadyExists(
                    UndropTableAlreadyExists::new(&tenant_dbname_tbname.table_name),
                )));
            }

            // get table id list from _fd_table_id_list/db_id/table_name
            let dbid_tbname_idlist = TableIdListKey {
                db_id,
                table_name: req.name_ident.table_name.clone(),
            };
            let (tb_id_list_seq, tb_id_list_opt): (_, Option<TableIdList>) =
                get_struct_value(self, &dbid_tbname_idlist).await?;

            let mut tb_id_list = if tb_id_list_seq == 0 {
                return Err(KVAppError::AppError(AppError::UndropTableHasNoHistory(
                    UndropTableHasNoHistory::new(&tenant_dbname_tbname.table_name),
                )));
            } else {
                match tb_id_list_opt {
                    Some(list) => list,
                    None => {
                        return Err(KVAppError::AppError(AppError::UndropTableHasNoHistory(
                            UndropTableHasNoHistory::new(&tenant_dbname_tbname.table_name),
                        )));
                    }
                }
            };

            // Return error if there is no table id history.
            let table_id = match tb_id_list.last() {
                Some(table_id) => *table_id,
                None => {
                    return Err(KVAppError::AppError(AppError::UndropTableHasNoHistory(
                        UndropTableHasNoHistory::new(&tenant_dbname_tbname.table_name),
                    )));
                }
            };

            // get tb_meta of the last table id
            let tbid = TableId { table_id };
            let (tb_meta_seq, tb_meta): (_, Option<TableMeta>) =
                get_struct_value(self, &tbid).await?;

            // get current table count from _fd_table_count/tenant
            let tb_count_key = CountTablesKey {
                tenant: tenant_dbname.tenant.clone(),
            };
            (tb_count_seq, tb_count) = {
                let (seq, count) = get_u64_value(self, &tb_count_key).await?;
                if seq > 0 {
                    (seq, count)
                } else if !tbcount_found {
                    // only count_tables for the first time.
                    tbcount_found = true;
                    (0, count_tables(self, &tb_count_key).await?)
                } else {
                    (0, tb_count)
                }
            };
            // add drop_on time on table meta
            // (db_id, table_name) -> table_id

            debug!(
                ident = display(&tbid),
                name = display(&tenant_dbname_tbname),
                "undrop table"
            );

            {
                // reset drop on time
                let mut tb_meta = tb_meta.unwrap();
                // undrop a table with no drop_on time
                if tb_meta.drop_on.is_none() {
                    return Err(KVAppError::AppError(AppError::UndropTableWithNoDropTime(
                        UndropTableWithNoDropTime::new(&tenant_dbname_tbname.table_name),
                    )));
                }
                tb_meta.drop_on = None;

                let txn_req = TxnRequest {
                    condition: vec![
                        // db has not to change, i.e., no new table is created.
                        // Renaming db is OK and does not affect the seq of db_meta.
                        txn_cond_seq(&DatabaseId { db_id }, Eq, db_meta_seq),
                        // still this table id
                        txn_cond_seq(&dbid_tbname, Eq, tb_id_seq),
                        // table is not changed
                        txn_cond_seq(&tbid, Eq, tb_meta_seq),
                        // update table count atomicly
                        txn_cond_seq(&tb_count_key, Eq, tb_count_seq),
                    ],
                    if_then: vec![
                        // Changing a table in a db has to update the seq of db_meta,
                        // to block the batch-delete-tables when deleting a db.
                        // TODO: test this when old metasrv is replaced with kv-txn based SchemaApi.
                        txn_op_put(&DatabaseId { db_id }, serialize_struct(&db_meta)?), /* (db_id) -> db_meta */
                        txn_op_put(&dbid_tbname, serialize_u64(table_id)?), /* (tenant, db_id, tb_name) -> tb_id */
                        // txn_op_put(&dbid_tbname_idlist, serialize_struct(&tb_id_list)?)?, // _fd_table_id_list/db_id/table_name -> tb_id_list
                        txn_op_put(&tbid, serialize_struct(&tb_meta)?), /* (tenant, db_id, tb_id) -> tb_meta */
                        txn_op_put(&tb_count_key, serialize_u64(tb_count + 1)?), /* _fd_table_count/tenant -> tb_count */
                    ],
                    else_then: vec![],
                };

                let (succ, _responses) = send_txn(self, txn_req).await?;

                debug!(
                    name = debug(&tenant_dbname_tbname),
                    id = debug(&tbid),
                    succ = display(succ),
                    "undrop_table"
                );

                if succ {
                    return Ok(UndropTableReply {});
                }
            }
        }

        Err(KVAppError::AppError(AppError::TxnRetryMaxTimes(
            TxnRetryMaxTimes::new("undrop_table", TXN_MAX_RETRY_TIMES),
        )))
    }

    #[tracing::instrument(level = "debug", ret, err, skip_all)]
    async fn rename_table(&self, req: RenameTableReq) -> Result<RenameTableReply, KVAppError> {
        debug!(req = debug(&req), "SchemaApi: {}", func_name!());

        let tenant_dbname_tbname = &req.name_ident;
        let tenant_dbname = tenant_dbname_tbname.db_name_ident();
        let tenant_newdbname_newtbname = TableNameIdent {
            tenant: tenant_dbname_tbname.tenant.clone(),
            db_name: req.new_db_name.clone(),
            table_name: req.new_table_name.clone(),
        };

        let mut retry = 0;
        while retry < TXN_MAX_RETRY_TIMES {
            retry += 1;
            // Get db by name to ensure presence

            let (_, db_id, db_meta_seq, db_meta) =
                get_db_or_err(self, &tenant_dbname, "rename_table").await?;

            // cannot operate on shared database
            if let Some(from_share) = db_meta.from_share {
                return Err(KVAppError::AppError(AppError::ShareHasNoGrantedPrivilege(
                    ShareHasNoGrantedPrivilege::new(&from_share.tenant, &from_share.share_name),
                )));
            }

            // Get table by db_id, table_name to assert presence.

            let dbid_tbname = DBIdTableName {
                db_id,
                table_name: tenant_dbname_tbname.table_name.clone(),
            };

            let (tb_id_seq, table_id) = get_u64_value(self, &dbid_tbname).await?;
            if req.if_exists {
                if tb_id_seq == 0 {
                    // TODO: table does not exist, can not return table id.
                    return Ok(RenameTableReply { table_id: 0 });
                }
            } else {
                table_has_to_exist(
                    tb_id_seq,
                    tenant_dbname_tbname,
                    "rename_table: src (db,table)",
                )?;
            }

            // get table id list from _fd_table_id_list/db_id/table_name
            let dbid_tbname_idlist = TableIdListKey {
                db_id,
                table_name: req.name_ident.table_name.clone(),
            };
            let (tb_id_list_seq, tb_id_list_opt): (_, Option<TableIdList>) =
                get_struct_value(self, &dbid_tbname_idlist).await?;

            let mut tb_id_list: TableIdList;
            if tb_id_list_seq == 0 {
                // may the the table is created before add db_id_list, so we just add the id into the list.
                tb_id_list = TableIdList::new();
                tb_id_list.append(table_id);
            } else {
                match tb_id_list_opt {
                    Some(list) => tb_id_list = list,
                    None => {
                        // may the the table is created before add db_id_list, so we just add the id into the list.
                        tb_id_list = TableIdList::new();
                        tb_id_list.append(table_id);
                    }
                }
            };

            if let Some(last_table_id) = tb_id_list.last() {
                if *last_table_id != table_id {
                    return Err(KVAppError::AppError(AppError::UnknownTable(
                        UnknownTable::new(
                            &req.name_ident.table_name,
                            format!("{}: {}", "rename table", tenant_dbname_tbname),
                        ),
                    )));
                }
            } else {
                return Err(KVAppError::AppError(AppError::UnknownTable(
                    UnknownTable::new(
                        &req.name_ident.table_name,
                        format!("{}: {}", "rename table", tenant_dbname_tbname),
                    ),
                )));
            }

            // Get the renaming target db to ensure presence.

            let tenant_newdbname = DatabaseNameIdent {
                tenant: tenant_dbname.tenant.clone(),
                db_name: req.new_db_name.clone(),
            };
            let (_, new_db_id, new_db_meta_seq, new_db_meta) =
                get_db_or_err(self, &tenant_newdbname, "rename_table: new db").await?;

            // Get the renaming target table to ensure absence

            let newdbid_newtbname = DBIdTableName {
                db_id: new_db_id,
                table_name: req.new_table_name.clone(),
            };
            let (new_tb_id_seq, _new_tb_id) = get_u64_value(self, &newdbid_newtbname).await?;
            table_has_to_not_exist(new_tb_id_seq, &tenant_newdbname_newtbname, "rename_table")?;

            let new_dbid_tbname_idlist = TableIdListKey {
                db_id: new_db_id,
                table_name: req.new_table_name.clone(),
            };
            let (new_tb_id_list_seq, new_tb_id_list_opt): (_, Option<TableIdList>) =
                get_struct_value(self, &new_dbid_tbname_idlist).await?;

            let mut new_tb_id_list: TableIdList;
            if new_tb_id_list_seq == 0 {
                new_tb_id_list = TableIdList::new();
            } else {
                match new_tb_id_list_opt {
                    Some(list) => new_tb_id_list = list,
                    None => {
                        new_tb_id_list = TableIdList::new();
                    }
                }
            };

            // get table id name
            let table_id_to_name_key = TableIdToName { table_id };
            let (table_id_to_name_seq, _): (_, Option<DBIdTableName>) =
                get_struct_value(self, &table_id_to_name_key).await?;
            let db_id_table_name = DBIdTableName {
                db_id: new_db_id,
                table_name: req.new_table_name.clone(),
            };

            {
                // move table id from old table id list to new table id list
                tb_id_list.pop();
                new_tb_id_list.append(table_id);

                let condition = vec![
                    // db has not to change, i.e., no new table is created.
                    // Renaming db is OK and does not affect the seq of db_meta.
                    txn_cond_seq(&DatabaseId { db_id }, Eq, db_meta_seq),
                    txn_cond_seq(&DatabaseId { db_id: new_db_id }, Eq, new_db_meta_seq),
                    // table_name->table_id does not change.
                    // Updating the table meta is ok.
                    txn_cond_seq(&dbid_tbname, Eq, tb_id_seq),
                    txn_cond_seq(&newdbid_newtbname, Eq, 0),
                    // no other table id with the same name is append.
                    txn_cond_seq(&dbid_tbname_idlist, Eq, tb_id_list_seq),
                    txn_cond_seq(&new_dbid_tbname_idlist, Eq, new_tb_id_list_seq),
                    txn_cond_seq(&table_id_to_name_key, Eq, table_id_to_name_seq),
                ];

                let mut then_ops = vec![
                    txn_op_del(&dbid_tbname), // (db_id, tb_name) -> tb_id
                    txn_op_put(&newdbid_newtbname, serialize_u64(table_id)?), /* (db_id, new_tb_name) -> tb_id */
                    // Changing a table in a db has to update the seq of db_meta,
                    // to block the batch-delete-tables when deleting a db.
                    // TODO: test this when old metasrv is replaced with kv-txn based SchemaApi.
                    txn_op_put(&DatabaseId { db_id }, serialize_struct(&db_meta)?), /* (db_id) -> db_meta */
                    txn_op_put(&dbid_tbname_idlist, serialize_struct(&tb_id_list)?), /* _fd_table_id_list/db_id/old_table_name -> tb_id_list */
                    txn_op_put(&new_dbid_tbname_idlist, serialize_struct(&new_tb_id_list)?), /* _fd_table_id_list/db_id/new_table_name -> tb_id_list */
                    txn_op_put(&table_id_to_name_key, serialize_struct(&db_id_table_name)?), /* __fd_table_id_to_name/db_id/table_name -> DBIdTableName */
                ];

                if db_id != new_db_id {
                    then_ops.push(
                        // TODO: test this when old metasrv is replaced with kv-txn based SchemaApi.
                        txn_op_put(
                            &DatabaseId { db_id: new_db_id },
                            serialize_struct(&new_db_meta)?,
                        ), // (db_id) -> db_meta
                    );
                }

                let txn_req = TxnRequest {
                    condition,
                    if_then: then_ops,
                    else_then: vec![],
                };

                let (succ, _responses) = send_txn(self, txn_req).await?;

                debug!(
                    name = debug(&tenant_dbname_tbname),
                    to = debug(&newdbid_newtbname),
                    table_id = debug(&table_id),
                    succ = display(succ),
                    "rename_table"
                );

                if succ {
                    return Ok(RenameTableReply { table_id });
                }
            }
        }

        Err(KVAppError::AppError(AppError::TxnRetryMaxTimes(
            TxnRetryMaxTimes::new("rename_table", TXN_MAX_RETRY_TIMES),
        )))
    }

    #[tracing::instrument(level = "debug", ret, err, skip_all)]
    async fn get_table(&self, req: GetTableReq) -> Result<Arc<TableInfo>, KVAppError> {
        debug!(req = debug(&req), "SchemaApi: {}", func_name!());

        let tenant_dbname_tbname = &req.inner;
        let tenant_dbname = tenant_dbname_tbname.db_name_ident();

        // Get db by name to ensure presence

        let res = get_db_or_err(
            self,
            &tenant_dbname,
            format!("get_table: {}", tenant_dbname),
        )
        .await;

        let (_db_id_seq, db_id, _db_meta_seq, db_meta) = match res {
            Ok(x) => x,
            Err(e) => {
                return Err(e);
            }
        };

        let table_id = match db_meta.from_share {
            Some(ref share) => {
                get_table_id_from_share_by_name(
                    self,
                    share,
                    db_id,
                    &tenant_dbname_tbname.table_name,
                )
                .await?
            }
            None => {
                // Get table by tenant,db_id, table_name to assert presence.

                let dbid_tbname = DBIdTableName {
                    db_id,
                    table_name: tenant_dbname_tbname.table_name.clone(),
                };

                let (tb_id_seq, table_id) = get_u64_value(self, &dbid_tbname).await?;
                table_has_to_exist(tb_id_seq, tenant_dbname_tbname, "get_table")?;

                table_id
            }
        };

        let tbid = TableId { table_id };

        let (tb_meta_seq, tb_meta): (_, Option<TableMeta>) = get_struct_value(self, &tbid).await?;

        table_has_to_exist(
            tb_meta_seq,
            tenant_dbname_tbname,
            format!("get_table meta by: {}", tenant_dbname_tbname),
        )?;

        debug!(
            ident = display(&tbid),
            name = display(&tenant_dbname_tbname),
            table_meta = debug(&tb_meta),
            "get_table"
        );

        let tb_info = TableInfo {
            ident: TableIdent {
                table_id: tbid.table_id,
                seq: tb_meta_seq,
            },
            desc: tenant_dbname_tbname.to_string(),
            name: tenant_dbname_tbname.table_name.clone(),
            // Safe unwrap() because: tb_meta_seq > 0
            meta: tb_meta.unwrap(),
            tenant: req.tenant.clone(),
            from_share: db_meta.from_share.clone(),
        };

        return Ok(Arc::new(tb_info));
    }

    #[tracing::instrument(level = "debug", ret, err, skip_all)]
    async fn get_table_history(
        &self,
        req: ListTableReq,
    ) -> Result<Vec<Arc<TableInfo>>, KVAppError> {
        debug!(req = debug(&req), "SchemaApi: {}", func_name!());

        let tenant_dbname = &req.inner;

        // Get db by name to ensure presence
        let res = get_db_or_err(
            self,
            tenant_dbname,
            format!("get_table_history: {}", tenant_dbname),
        )
        .await;

        let (_db_id_seq, db_id, _db_meta_seq, db_meta) = match res {
            Ok(x) => x,
            Err(e) => {
                return Err(e);
            }
        };

        // List tables by tenant, db_id, table_name.
        let dbid_tbname_idlist = TableIdListKey {
            db_id,
            table_name: "".to_string(),
        };

        let table_id_list_keys = list_keys(self, &dbid_tbname_idlist).await?;

        let mut tb_info_list = vec![];
        let now = Utc::now();
        for table_id_list_key in table_id_list_keys.iter() {
            // get table id list from _fd_table_id_list/db_id/table_name
            let dbid_tbname_idlist = TableIdListKey {
                db_id,
                table_name: table_id_list_key.table_name.clone(),
            };
            let (tb_id_list_seq, tb_id_list_opt): (_, Option<TableIdList>) =
                get_struct_value(self, &dbid_tbname_idlist).await?;

            let tb_id_list = if tb_id_list_seq == 0 {
                continue;
            } else {
                match tb_id_list_opt {
                    Some(list) => list,
                    None => {
                        continue;
                    }
                }
            };

            debug!(name = display(&table_id_list_key), "get_table_history");

            for table_id in tb_id_list.id_list.iter() {
                let tbid = TableId {
                    table_id: *table_id,
                };

                let (tb_meta_seq, tb_meta): (_, Option<TableMeta>) =
                    get_struct_value(self, &tbid).await?;
                if tb_meta_seq == 0 || tb_meta.is_none() {
                    error!("get_table_history cannot find {:?} table_meta", table_id);
                    continue;
                }

                // Safe unwrap() because: tb_meta_seq > 0
                let tb_meta = tb_meta.unwrap();
                if is_drop_time_out_of_retention_time(&tb_meta.drop_on, &now) {
                    continue;
                }

                let tenant_dbname_tbname: TableNameIdent = TableNameIdent {
                    tenant: tenant_dbname.tenant.clone(),
                    db_name: tenant_dbname.db_name.clone(),
                    table_name: table_id_list_key.table_name.clone(),
                };

                let tb_info = TableInfo {
                    ident: TableIdent {
                        table_id: *table_id,
                        seq: tb_meta_seq,
                    },
                    desc: tenant_dbname_tbname.to_string(),
                    name: table_id_list_key.table_name.clone(),
                    meta: tb_meta,
                    tenant: tenant_dbname.tenant.clone(),
                    from_share: db_meta.from_share.clone(),
                };

                tb_info_list.push(Arc::new(tb_info));
            }
        }

        return Ok(tb_info_list);
    }

    #[tracing::instrument(level = "debug", ret, err, skip_all)]
    async fn list_tables(&self, req: ListTableReq) -> Result<Vec<Arc<TableInfo>>, KVAppError> {
        debug!(req = debug(&req), "SchemaApi: {}", func_name!());

        let tenant_dbname = &req.inner;

        // Get db by name to ensure presence
        let res = get_db_or_err(
            self,
            tenant_dbname,
            format!("list_tables: {}", &tenant_dbname),
        )
        .await;

        let (_db_id_seq, db_id, _db_meta_seq, db_meta) = match res {
            Ok(x) => x,
            Err(e) => {
                return Err(e);
            }
        };

        let tb_infos = match db_meta.from_share {
            None => list_tables_from_unshare_db(self, db_id, tenant_dbname).await?,
            Some(share) => list_tables_from_share_db(self, share, db_id, tenant_dbname).await?,
        };

        Ok(tb_infos)
    }

    #[tracing::instrument(level = "debug", ret, err, skip_all)]
    async fn get_table_by_id(
        &self,
        table_id: MetaId,
    ) -> Result<(TableIdent, Arc<TableMeta>), KVAppError> {
        debug!(req = debug(&table_id), "SchemaApi: {}", func_name!());

        let tbid = TableId { table_id };

        let (tb_meta_seq, table_meta): (_, Option<TableMeta>) =
            get_struct_value(self, &tbid).await?;

        debug!(ident = display(&tbid), "get_table_by_id");

        if tb_meta_seq == 0 || table_meta.is_none() {
            return Err(KVAppError::AppError(AppError::UnknownTableId(
                UnknownTableId::new(table_id, "get_table_by_id"),
            )));
        }

        Ok((
            TableIdent::new(table_id, tb_meta_seq),
            Arc::new(table_meta.unwrap()),
        ))
    }

    async fn get_table_copied_file_info(
        &self,
        req: GetTableCopiedFileReq,
    ) -> Result<GetTableCopiedFileReply, KVAppError> {
        debug!(req = debug(&req), "SchemaApi: {}", func_name!());

        let table_id = req.table_id;

        let tbid = TableId { table_id };

        let (tb_meta_seq, tb_meta): (_, Option<TableMeta>) = get_struct_value(self, &tbid).await?;

        if tb_meta_seq == 0 {
            return Err(KVAppError::AppError(AppError::UnknownTableId(
                UnknownTableId::new(table_id, ""),
            )));
        }

        debug!(
            ident = display(&tbid),
            table_meta = debug(&tb_meta),
            "get_table_copied_file_info"
        );

        let mut file_info = BTreeMap::new();

        for file in req.files {
            let key = TableCopiedFileNameIdent {
                table_id,
                file: file.clone(),
            };

            let (_file_seq, file_stage_info): (_, Option<TableCopiedFileInfo>) =
                get_struct_value(self, &key).await?;

            if let Some(file_stage_info) = file_stage_info {
                file_info.insert(file, file_stage_info);
            }
        }

        Ok(GetTableCopiedFileReply { file_info })
    }

    async fn upsert_table_copied_file_info(
        &self,
        req: UpsertTableCopiedFileReq,
    ) -> Result<UpsertTableCopiedFileReply, KVAppError> {
        debug!(req = debug(&req), "SchemaApi: {}", func_name!());

        let mut retry = 0;
        let table_id = req.table_id;

        while retry < TXN_MAX_RETRY_TIMES {
            retry += 1;

            let tbid = TableId { table_id };

            let (tb_meta_seq, tb_meta): (_, Option<TableMeta>) =
                get_struct_value(self, &tbid).await?;

            if tb_meta_seq == 0 {
                return Err(KVAppError::AppError(AppError::UnknownTableId(
                    UnknownTableId::new(table_id, ""),
                )));
            }

            let lock_key = TableCopiedFileLockKey { table_id };
            let (lock_key_seq, lock_op): (_, Option<TableCopiedFileLock>) =
                get_struct_value(self, &lock_key).await?;

            debug!(
                ident = display(&tbid),
                table_meta = debug(&tb_meta),
                "upsert_table_copied_file_info"
            );

            let lock = match lock_op {
                Some(lock) => lock,
                None => TableCopiedFileLock {},
            };
            let mut condition = vec![
                txn_cond_seq(&tbid, Eq, tb_meta_seq),
                txn_cond_seq(&lock_key, Eq, lock_key_seq),
            ];
            let mut if_then = vec![
<<<<<<< HEAD
                // every copied files changed, change tbid seq to make all table child consistent.
=======
>>>>>>> 3b80d13a
                txn_op_put(&lock_key, serialize_struct(&lock)?), // copied file lock key
            ];
            for (file, file_info) in req.file_info.iter() {
                let key = TableCopiedFileNameIdent {
                    table_id,
                    file: file.to_owned(),
                };
                let (file_seq, _): (_, Option<TableCopiedFileInfo>) =
                    get_struct_value(self, &key).await?;

                condition.push(txn_cond_seq(&key, Eq, file_seq));
                match &req.expire_at {
                    Some(expire_at) => {
                        if_then.push(txn_op_put_with_expire(
                            &key,
                            serialize_struct(file_info)?,
                            *expire_at,
                        ));
                    }
                    None => {
                        if_then.push(txn_op_put(&key, serialize_struct(file_info)?));
                    }
                }
            }

            let txn_req = TxnRequest {
                condition,
                if_then,
                else_then: vec![],
            };

            let (succ, _responses) = send_txn(self, txn_req).await?;

            debug!(
                ident = display(&tbid),
                succ = display(succ),
                "upsert_table_copied_file_info"
            );

            if succ {
                return Ok(UpsertTableCopiedFileReply {});
            }
        }

        Err(KVAppError::AppError(AppError::TxnRetryMaxTimes(
            TxnRetryMaxTimes::new("upsert_table_copied_file_info", TXN_MAX_RETRY_TIMES),
        )))
    }

    #[tracing::instrument(level = "debug", ret, err, skip_all)]
    async fn truncate_table(
        &self,
        req: TruncateTableReq,
    ) -> Result<TruncateTableReply, KVAppError> {
        debug!(req = debug(&req), "SchemaApi: {}", func_name!());

        let mut retry = 0;
        let table_id = req.table_id;

        while retry < TXN_MAX_RETRY_TIMES {
            retry += 1;

            let tbid = TableId { table_id };

            let (tb_meta_seq, tb_meta): (_, Option<TableMeta>) =
                get_struct_value(self, &tbid).await?;

            if tb_meta_seq == 0 {
                return Err(KVAppError::AppError(AppError::UnknownTableId(
                    UnknownTableId::new(table_id, ""),
                )));
            }

            debug!(
                ident = display(&tbid),
                table_meta = debug(&tb_meta),
                "truncate_table"
            );

            let mut condition = vec![txn_cond_seq(&tbid, Eq, tb_meta_seq)];
            let mut if_then = vec![];
            remove_table_copied_files(self, table_id, &mut condition, &mut if_then).await?;

            // if_then empty means that there is no copied files in the table.
            if if_then.is_empty() {
                return Ok(TruncateTableReply {});
            }

            // update table meta to make sequence update.
            if_then.push(txn_op_put(&tbid, serialize_struct(&tb_meta.unwrap())?)); // tb_id -> tb_meta

            let txn_req = TxnRequest {
                condition,
                if_then,
                else_then: vec![],
            };

            let (succ, _responses) = send_txn(self, txn_req).await?;

            debug!(id = debug(&tbid), succ = display(succ), "truncate_table");

            if succ {
                return Ok(TruncateTableReply {});
            }
        }
        Err(KVAppError::AppError(AppError::TxnRetryMaxTimes(
            TxnRetryMaxTimes::new("upsert_table_copied_file_info", TXN_MAX_RETRY_TIMES),
        )))
    }

    #[tracing::instrument(level = "debug", ret, err, skip_all)]
    async fn upsert_table_option(
        &self,
        req: UpsertTableOptionReq,
    ) -> Result<UpsertTableOptionReply, KVAppError> {
        debug!(req = debug(&req), "SchemaApi: {}", func_name!());

        let tbid = TableId {
            table_id: req.table_id,
        };
        let req_seq = req.seq;

        loop {
            let (tb_meta_seq, table_meta): (_, Option<TableMeta>) =
                get_struct_value(self, &tbid).await?;

            debug!(ident = display(&tbid), "upsert_table_option");

            if tb_meta_seq == 0 || table_meta.is_none() {
                return Err(KVAppError::AppError(AppError::UnknownTableId(
                    UnknownTableId::new(req.table_id, "upsert_table_option"),
                )));
            }
            if req_seq.match_seq(tb_meta_seq).is_err() {
                return Err(KVAppError::AppError(AppError::from(
                    TableVersionMismatched::new(
                        req.table_id,
                        req.seq,
                        tb_meta_seq,
                        "upsert_table_option",
                    ),
                )));
            }
            let mut table_meta = table_meta.unwrap();
            // update table options
            let opts = &mut table_meta.options;

            for (k, opt_v) in &req.options {
                match opt_v {
                    None => {
                        opts.remove(k);
                    }
                    Some(v) => {
                        opts.insert(k.to_string(), v.to_string());
                    }
                }
            }
            let txn_req = TxnRequest {
                condition: vec![
                    // table is not changed
                    txn_cond_seq(&tbid, Eq, tb_meta_seq),
                ],
                if_then: vec![
                    txn_op_put(&tbid, serialize_struct(&table_meta)?), // tb_id -> tb_meta
                ],
                else_then: vec![],
            };

            let (succ, _responses) = send_txn(self, txn_req).await?;

            debug!(
                id = debug(&tbid),
                succ = display(succ),
                "upsert_table_option"
            );

            if succ {
                return Ok(UpsertTableOptionReply {});
            }
        }
    }

    #[tracing::instrument(level = "debug", ret, err, skip_all)]
    async fn update_table_meta(
        &self,
        req: UpdateTableMetaReq,
    ) -> Result<UpdateTableMetaReply, KVAppError> {
        debug!(req = debug(&req), "SchemaApi: {}", func_name!());

        let tbid = TableId {
            table_id: req.table_id,
        };
        let req_seq = req.seq;

        loop {
            let (tb_meta_seq, table_meta): (_, Option<TableMeta>) =
                get_struct_value(self, &tbid).await?;

            debug!(ident = display(&tbid), "update_table_meta");

            if tb_meta_seq == 0 || table_meta.is_none() {
                return Err(KVAppError::AppError(AppError::UnknownTableId(
                    UnknownTableId::new(req.table_id, "update_table_meta"),
                )));
            }
            if req_seq.match_seq(tb_meta_seq).is_err() {
                return Err(KVAppError::AppError(AppError::from(
                    TableVersionMismatched::new(
                        req.table_id,
                        req.seq,
                        tb_meta_seq,
                        "update_table_meta",
                    ),
                )));
            }

            let txn_req = TxnRequest {
                condition: vec![
                    // table is not changed
                    txn_cond_seq(&tbid, Eq, tb_meta_seq),
                ],
                if_then: vec![
                    txn_op_put(&tbid, serialize_struct(&req.new_table_meta)?), // tb_id -> tb_meta
                ],
                else_then: vec![],
            };

            let (succ, _responses) = send_txn(self, txn_req).await?;

            debug!(id = debug(&tbid), succ = display(succ), "update_table_meta");

            if succ {
                return Ok(UpdateTableMetaReply {});
            }
        }
    }

    #[tracing::instrument(level = "debug", ret, err, skip_all)]
    async fn gc_dropped_data(
        &self,
        req: GCDroppedDataReq,
    ) -> Result<GCDroppedDataReply, KVAppError> {
        debug!(req = debug(&req), "SchemaApi: {}", func_name!());

        let table_cnt = if req.table_at_least != 0 {
            gc_dropped_table(self, req.tenant.clone(), req.table_at_least).await?
        } else {
            0
        };
        let db_cnt = if req.db_at_least != 0 {
            gc_dropped_db(self, req.tenant.clone(), req.db_at_least).await?
        } else {
            0
        };

        Ok(GCDroppedDataReply {
            gc_table_count: table_cnt,
            gc_db_count: db_cnt,
        })
    }

    /// Get the count of tables for one tenant.
    ///
    /// Accept tenant name and returns the count of tables for the tenant.
    ///
    /// It get the count from kv space first,
    /// if not found, it will compute the count by listing all databases and table ids.
    #[tracing::instrument(level = "debug", ret, err, skip_all)]
    async fn count_tables(&self, req: CountTablesReq) -> Result<CountTablesReply, KVAppError> {
        debug!(req = debug(&req), "SchemaApi: {}", func_name!());

        let key = CountTablesKey {
            tenant: req.tenant.to_string(),
        };

        let count = loop {
            let (seq, cnt) = {
                // get the count from kv space first
                let (seq, c) = get_u64_value(self, &key).await?;
                if seq > 0 {
                    // if seq > 0, we can get the count directly
                    break c;
                }

                // if not, we should compute the count from by listing all databases and table ids

                // this line of codes will only be executed once,
                // because if `send_txn` failed, it means another txn will put the count value into the kv space，
                // and then the next loop will get the count value through `get_u64_value`.
                (0, count_tables(self, &key).await?)
            };

            let key = CountTablesKey {
                tenant: req.tenant.clone(),
            };

            let txn_req = TxnRequest {
                // table count should not be changed.
                condition: vec![txn_cond_seq(&key, Eq, seq)],
                if_then: vec![txn_op_put(&key, serialize_u64(cnt)?)],
                else_then: vec![],
            };

            let (succ, _) = send_txn(self, txn_req).await?;
            // if txn succeeds, count can be returned safely
            if succ {
                break cnt;
            }
        };

        debug!(
            tenant = display(req.tenant),
            count = display(count),
            "count tables for a tenant"
        );

        Ok(CountTablesReply { count })
    }

    fn name(&self) -> String {
        "SchemaApiImpl".to_string()
    }
}

async fn remove_table_copied_files(
    kv_api: &impl KVApi,
    table_id: u64,
    condition: &mut Vec<TxnCondition>,
    if_then: &mut Vec<TxnOp>,
) -> Result<(), KVAppError> {
    let lock_key = TableCopiedFileLockKey { table_id };
    let (lock_key_seq, lock_op): (_, Option<TableCopiedFileLock>) =
        get_struct_value(kv_api, &lock_key).await?;

    condition.push(txn_cond_seq(&lock_key, Eq, lock_key_seq));
    if let Some(lock) = lock_op {
        if_then.push(txn_op_put(&lock_key, serialize_struct(&lock)?)); // copied file lock key

        // List files by tenant, db_name, table_name
        let dbid_tbname_idlist = TableCopiedFileNameIdent {
            table_id,
            // Using a empty file to to list all
            file: "".to_string(),
        };

        let files = list_keys(kv_api, &dbid_tbname_idlist).await?;
        for file in files {
            let (file_seq, _opt): (_, Option<TableCopiedFileInfo>) =
                get_struct_value(kv_api, &file).await?;
            if file_seq != 0 {
                condition.push(txn_cond_seq(&file, Eq, file_seq));
                if_then.push(txn_op_del(&file));
            }
        }
    }

    Ok(())
}

async fn gc_dropped_table(
    kv_api: &impl KVApi,
    tenant: String,
    at_least: u32,
) -> Result<u32, KVAppError> {
    let mut cnt = 0;
    let name_key = DatabaseNameIdent {
        tenant: tenant.clone(),
        // Using a empty db to to list all
        db_name: "".to_string(),
    };

    // Pairs of db-name and db_id with seq
    let (tenant_dbnames, _db_ids) = list_u64_value(kv_api, &name_key).await?;

    let now = Utc::now();
    for tenant_dbname in tenant_dbnames.iter() {
        let (db_id_seq, db_id) = get_u64_value(kv_api, tenant_dbname).await?;
        let dbid_tbname_idlist = TableIdListKey {
            db_id,
            table_name: "".to_string(),
        };
        // check dropped tables
        let table_id_list_keys = list_keys(kv_api, &dbid_tbname_idlist).await?;
        for table_id_list_key in table_id_list_keys.iter() {
            // get table id list from _fd_table_id_list/db_id/table_name
            let dbid_tbname_idlist = TableIdListKey {
                db_id,
                table_name: table_id_list_key.table_name.clone(),
            };
            let (tb_id_list_seq, tb_id_list_opt): (_, Option<TableIdList>) =
                get_struct_value(kv_api, &dbid_tbname_idlist).await?;
            let tb_id_list = if tb_id_list_seq == 0 {
                continue;
            } else {
                match tb_id_list_opt {
                    Some(list) => list,
                    None => {
                        continue;
                    }
                }
            };
            let mut new_tb_id_list = TableIdList::new();
            let mut remove_table_keys = vec![];
            let mut remove_table_id_mappings = vec![];
            for table_id in tb_id_list.id_list.iter() {
                let tbid = TableId {
                    table_id: *table_id,
                };
                let id_to_name = TableIdToName {
                    table_id: *table_id,
                };

                // Get meta data
                let (tb_meta_seq, tb_meta): (_, Option<TableMeta>) =
                    get_struct_value(kv_api, &tbid).await?;

                if tb_meta_seq == 0 || tb_meta.is_none() {
                    error!("get_table_history cannot find {:?} table_meta", table_id);
                    continue;
                }

                // Get id -> name mapping
                let (name_seq, name): (_, Option<DBIdTableName>) =
                    get_struct_value(kv_api, &id_to_name).await?;

                if name_seq == 0 || name.is_none() {
                    error!(
                        "get_table_history cannot find {:?} database_id_table_name",
                        id_to_name
                    );
                    continue;
                }
                // Safe unwrap() because: tb_meta_seq > 0
                let tb_meta = tb_meta.unwrap();
                if is_drop_time_out_of_retention_time(&tb_meta.drop_on, &now) {
                    remove_table_keys.push((tbid.clone(), tb_meta_seq));
                    remove_table_id_mappings.push((id_to_name, name_seq));
                    continue;
                }
                new_tb_id_list.append(*table_id);
            }
            if remove_table_keys.is_empty() {
                continue;
            }

            // construct the txn request
            let mut condition = vec![
                // condition: table id list not changed
                txn_cond_seq(&dbid_tbname_idlist, Eq, tb_id_list_seq),
                // condition: database exists
                txn_cond_seq(tenant_dbname, Eq, db_id_seq),
            ];
            let mut if_then = vec![
                // save new table id list
                txn_op_put(&dbid_tbname_idlist, serialize_struct(&new_tb_id_list)?),
            ];

            for key in remove_table_keys.iter() {
                // remove table id keys not changed
                condition.push(txn_cond_seq(&key.0, Eq, key.1));

                // remove out of time table meta
                if_then.push(txn_op_del(&key.0));

                // remove stage file info of the table
                remove_table_copied_files(kv_api, key.0.table_id, &mut condition, &mut if_then)
                    .await?;
            }
            // remove table_id -> table_name mappings
            for (key, seq) in remove_table_id_mappings.iter() {
                condition.push(txn_cond_seq(key, Eq, *seq));
                if_then.push(txn_op_del(key));
            }

            let txn_req = TxnRequest {
                condition,
                if_then,
                else_then: vec![],
            };

            let (_succ, _responses) = send_txn(kv_api, txn_req).await?;
            cnt += remove_table_keys.len() as u32;
            if cnt >= at_least {
                break;
            }
        }
    }
    Ok(cnt)
}

async fn remove_db_id_from_share(
    kv_api: &(impl KVApi + ?Sized),
    db_id: u64,
    from_share: ShareNameIdent,
    condition: &mut Vec<TxnCondition>,
    if_then: &mut Vec<TxnOp>,
) -> Result<(), KVAppError> {
    // get share by share_name
    let (share_id_seq, share_id, share_meta_seq, mut share_meta) = get_share_or_err(
        kv_api,
        &from_share,
        format!("create_database from share: {}", from_share),
    )
    .await?;

    share_meta.remove_share_from_db_id(db_id);

    let share_id_key = ShareId { share_id };
    condition.push(txn_cond_seq(&from_share, Eq, share_id_seq)); // __fd_share/<tenant>/<share_name> -> <share_id>
    condition.push(txn_cond_seq(&share_id_key, Eq, share_meta_seq)); // __fd_share_id/<share_id> -> <share_meta>

    if_then.push(txn_op_put(&share_id_key, serialize_struct(&share_meta)?)); /* (share_id) -> share_meta */

    Ok(())
}

async fn gc_dropped_db(
    // kv_api: &impl KVApi,
    kv_api: &(impl KVApi + ?Sized),
    tenant: String,
    at_least: u32,
) -> Result<u32, KVAppError> {
    // List tables by tenant, db_id, table_name.
    let dbid_tbname_idlist = DbIdListKey {
        tenant,
        // Using a empty db to to list all
        db_name: "".to_string(),
    };
    let db_id_list_keys = list_keys(kv_api, &dbid_tbname_idlist).await?;

    let utc: DateTime<Utc> = Utc::now();
    let mut cnt: u32 = 0;

    for db_id_list_key in db_id_list_keys.iter() {
        // get db id list from _fd_db_id_list/<tenant>/<db_name>
        let dbid_idlist = DbIdListKey {
            tenant: db_id_list_key.tenant.clone(),
            db_name: db_id_list_key.db_name.clone(),
        };
        let (db_id_list_seq, db_id_list_opt): (_, Option<DbIdList>) =
            get_struct_value(kv_api, &dbid_idlist).await?;

        let db_id_list = if db_id_list_seq == 0 {
            continue;
        } else {
            match db_id_list_opt {
                Some(list) => list,
                None => {
                    continue;
                }
            }
        };

        let mut new_db_id_list = DbIdList::new();

        let mut condition = vec![];
        let mut if_then = vec![];

        for db_id in db_id_list.id_list {
            let (removed, from_share) = is_db_need_to_be_remove(
                kv_api,
                db_id,
                // drop db if out of retention time
                |db_meta| is_drop_time_out_of_retention_time(&db_meta.drop_on, &utc),
                &mut condition,
                &mut if_then,
            )
            .await?;

            if removed {
                cnt += 1;
                if let Some(from_share) = from_share {
                    remove_db_id_from_share(
                        kv_api,
                        db_id,
                        from_share,
                        &mut condition,
                        &mut if_then,
                    )
                    .await?;
                }
                continue;
            }

            new_db_id_list.append(db_id);
        }

        if if_then.is_empty() {
            continue;
        }

        // construct the txn request
        condition.push(txn_cond_seq(&dbid_idlist, Eq, db_id_list_seq));

        // save new db id list
        if_then.push(txn_op_put(&dbid_idlist, serialize_struct(&new_db_id_list)?));

        let txn_req = TxnRequest {
            condition,
            if_then,
            else_then: vec![],
        };

        let (_succ, _responses) = send_txn(kv_api, txn_req).await?;
        if cnt >= at_least {
            break;
        }
    }
    Ok(cnt)
}

// Return true if drop time is out of `DATA_RETENTION_TIME_IN_DAYS option,
// use DEFAULT_DATA_RETENTION_SECONDS by default.
fn is_drop_time_out_of_retention_time(
    drop_on: &Option<DateTime<Utc>>,
    now: &DateTime<Utc>,
) -> bool {
    if let Some(drop_on) = drop_on {
        return now.timestamp() - drop_on.timestamp() >= DEFAULT_DATA_RETENTION_SECONDS;
    }

    false
}

/// Returns (db_id_seq, db_id, db_meta_seq, db_meta)
pub(crate) async fn get_db_or_err(
    kv_api: &(impl KVApi + ?Sized),
    name_key: &DatabaseNameIdent,
    msg: impl Display,
) -> Result<(u64, u64, u64, DatabaseMeta), KVAppError> {
    let (db_id_seq, db_id) = get_u64_value(kv_api, name_key).await?;
    db_has_to_exist(db_id_seq, name_key, &msg)?;

    let id_key = DatabaseId { db_id };

    let (db_meta_seq, db_meta) = get_struct_value(kv_api, &id_key).await?;
    db_has_to_exist(db_meta_seq, name_key, msg)?;

    Ok((
        db_id_seq,
        db_id,
        db_meta_seq,
        // Safe unwrap(): db_meta_seq > 0 implies db_meta is not None.
        db_meta.unwrap(),
    ))
}

/// Return OK if a db_id or db_meta does not exist by checking the seq.
///
/// Otherwise returns DatabaseAlreadyExists error
fn db_has_to_not_exist(
    seq: u64,
    name_ident: &DatabaseNameIdent,
    ctx: impl Display,
) -> Result<(), KVAppError> {
    if seq == 0 {
        Ok(())
    } else {
        debug!(seq, ?name_ident, "exist");

        Err(KVAppError::AppError(AppError::DatabaseAlreadyExists(
            DatabaseAlreadyExists::new(&name_ident.db_name, format!("{}: {}", ctx, name_ident)),
        )))
    }
}

/// Return OK if a table_id or table_meta does not exist by checking the seq.
///
/// Otherwise returns TableAlreadyExists error
fn table_has_to_not_exist(
    seq: u64,
    name_ident: &TableNameIdent,
    ctx: impl Display,
) -> Result<(), KVAppError> {
    if seq == 0 {
        Ok(())
    } else {
        debug!(seq, ?name_ident, "exist");

        Err(KVAppError::AppError(AppError::TableAlreadyExists(
            TableAlreadyExists::new(&name_ident.table_name, format!("{}: {}", ctx, name_ident)),
        )))
    }
}

/// Get the count of tables for one tenant by listing databases and table ids.
///
/// It returns (seq, `u64` value).
/// If the count value is not in the kv space, (0, `u64` value) is returned.
async fn count_tables(kv_api: &impl KVApi, key: &CountTablesKey) -> Result<u64, KVAppError> {
    // For backward compatibility:
    // If the table count of a tenant is not found in kv space,,
    // we should compute the count by listing all tables of the tenant.
    let databases = kv_api
        .list_databases(ListDatabaseReq {
            tenant: key.tenant.clone(),
        })
        .await?;
    let mut count = 0;
    for db in databases.into_iter() {
        let dbid_tbname = DBIdTableName {
            db_id: db.ident.db_id,
            table_name: "".to_string(),
        };
        let (_, ids) = list_u64_value(kv_api, &dbid_tbname).await?;
        count += ids.len() as u64;
    }
    Ok(count)
}

async fn get_table_id_from_share_by_name(
    kv_api: &impl KVApi,
    share: &ShareNameIdent,
    db_id: u64,
    table_name: &String,
) -> Result<u64, KVAppError> {
    let res = get_share_or_err(
        kv_api,
        share,
        format!("list_tables_from_share_db: {}", &share),
    )
    .await;

    let (share_id_seq, _share_id, _share_meta_seq, share_meta) = match res {
        Ok(x) => x,
        Err(e) => {
            return Err(e);
        }
    };
    if share_id_seq == 0 {
        return Err(KVAppError::AppError(AppError::WrongShare(WrongShare::new(
            share.to_string(),
        ))));
    }
    if !share_meta.share_from_db_ids.contains(&db_id) {
        return Err(KVAppError::AppError(AppError::ShareHasNoGrantedDatabase(
            ShareHasNoGrantedDatabase::new(&share.tenant, &share.share_name),
        )));
    }

    let mut ids = Vec::with_capacity(share_meta.entries.len());
    for (_, entry) in share_meta.entries.iter() {
        if let ShareGrantObject::Table(table_id) = entry.object {
            ids.push(table_id);
        }
    }

    let table_names = get_table_names_by_ids(kv_api, &ids).await?;
    match table_names.binary_search(table_name) {
        Ok(i) => Ok(ids[i]),
        Err(_) => Err(KVAppError::AppError(AppError::WrongShareObject(
            WrongShareObject::new(table_name.to_string()),
        ))),
    }
}

async fn get_table_names_by_ids(
    kv_api: &impl KVApi,
    ids: &[u64],
) -> Result<Vec<String>, KVAppError> {
    let mut table_names = vec![];

    for id in ids.iter() {
        let key = TableIdToName { table_id: *id };
        let (_table_id_to_name_seq, table_name_opt): (_, Option<DBIdTableName>) =
            get_struct_value(kv_api, &key).await?;

        match table_name_opt {
            Some(table_name) => table_names.push(table_name.table_name),
            None => {
                return Err(KVAppError::AppError(AppError::UnknownTableId(
                    UnknownTableId::new(*id, "get_table_names_by_ids"),
                )));
            }
        }
    }
    Ok(table_names)
}

async fn get_tableinfos_by_ids(
    kv_api: &impl KVApi,
    ids: &[u64],
    tenant_dbname: &DatabaseNameIdent,
    dbid_tbnames_opt: Option<Vec<DBIdTableName>>,
    share_name: Option<ShareNameIdent>,
) -> Result<Vec<Arc<TableInfo>>, KVAppError> {
    let mut tb_meta_keys = Vec::with_capacity(ids.len());
    for id in ids.iter() {
        let tbid = TableId { table_id: *id };

        tb_meta_keys.push(tbid.to_key());
    }

    // mget() corresponding table_metas

    let seq_tb_metas = kv_api.mget_kv(&tb_meta_keys).await?;

    let mut tb_infos = Vec::with_capacity(ids.len());

    let tbnames = match dbid_tbnames_opt {
        Some(dbid_tbnames) => Vec::<String>::from_iter(
            dbid_tbnames
                .into_iter()
                .map(|dbid_tbname| dbid_tbname.table_name),
        ),

        None => get_table_names_by_ids(kv_api, ids).await?,
    };

    for (i, seq_meta_opt) in seq_tb_metas.iter().enumerate() {
        if let Some(seq_meta) = seq_meta_opt {
            let tb_meta: TableMeta = deserialize_struct(&seq_meta.data)?;

            let tb_info = TableInfo {
                ident: TableIdent {
                    table_id: ids[i],
                    seq: seq_meta.seq,
                },
                desc: format!("'{}'.'{}'", tenant_dbname.db_name, tbnames[i]),
                meta: tb_meta,
                name: tbnames[i].clone(),
                tenant: tenant_dbname.tenant.clone(),
                from_share: share_name.clone(),
            };
            tb_infos.push(Arc::new(tb_info));
        } else {
            debug!(
                k = display(&tb_meta_keys[i]),
                "db_meta not found, maybe just deleted after listing names and before listing meta"
            );
        }
    }

    Ok(tb_infos)
}

async fn list_tables_from_unshare_db(
    kv_api: &impl KVApi,
    db_id: u64,
    tenant_dbname: &DatabaseNameIdent,
) -> Result<Vec<Arc<TableInfo>>, KVAppError> {
    // List tables by tenant, db_id, table_name.

    let dbid_tbname = DBIdTableName {
        db_id,
        // Use empty name to scan all tables
        table_name: "".to_string(),
    };

    let (dbid_tbnames, ids) = list_u64_value(kv_api, &dbid_tbname).await?;

    get_tableinfos_by_ids(kv_api, &ids, tenant_dbname, Some(dbid_tbnames), None).await
}

async fn list_tables_from_share_db(
    kv_api: &impl KVApi,
    share: ShareNameIdent,
    db_id: u64,
    tenant_dbname: &DatabaseNameIdent,
) -> Result<Vec<Arc<TableInfo>>, KVAppError> {
    let res = get_share_or_err(
        kv_api,
        &share,
        format!("list_tables_from_share_db: {}", &share),
    )
    .await;

    let (share_id_seq, _share_id, _share_meta_seq, share_meta) = match res {
        Ok(x) => x,
        Err(e) => {
            return Err(e);
        }
    };
    if share_id_seq == 0 {
        return Err(KVAppError::AppError(AppError::WrongShare(WrongShare::new(
            share.to_string(),
        ))));
    }
    if !share_meta.share_from_db_ids.contains(&db_id) {
        return Err(KVAppError::AppError(AppError::ShareHasNoGrantedDatabase(
            ShareHasNoGrantedDatabase::new(&share.tenant, &share.share_name),
        )));
    }

    let mut ids = Vec::with_capacity(share_meta.entries.len());
    for (_, entry) in share_meta.entries.iter() {
        if let ShareGrantObject::Table(table_id) = entry.object {
            ids.push(table_id);
        }
    }
    get_tableinfos_by_ids(kv_api, &ids, tenant_dbname, None, Some(share)).await
}<|MERGE_RESOLUTION|>--- conflicted
+++ resolved
@@ -1864,10 +1864,6 @@
                 txn_cond_seq(&lock_key, Eq, lock_key_seq),
             ];
             let mut if_then = vec![
-<<<<<<< HEAD
-                // every copied files changed, change tbid seq to make all table child consistent.
-=======
->>>>>>> 3b80d13a
                 txn_op_put(&lock_key, serialize_struct(&lock)?), // copied file lock key
             ];
             for (file, file_info) in req.file_info.iter() {
