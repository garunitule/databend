// Copyright 2021 Datafuse Labs.
//
// Licensed under the Apache License, Version 2.0 (the "License");
// you may not use this file except in compliance with the License.
// You may obtain a copy of the License at
//
//     http://www.apache.org/licenses/LICENSE-2.0
//
// Unless required by applicable law or agreed to in writing, software
// distributed under the License is distributed on an "AS IS" BASIS,
// WITHOUT WARRANTIES OR CONDITIONS OF ANY KIND, either express or implied.
// See the License for the specific language governing permissions and
// limitations under the License.

use std::str::FromStr;
use std::sync::Arc;

use async_stream::stream;
use common_exception::Result;
use common_planners::PlanNode;
use common_streams::SendableDataBlockStream;
use common_tracing::tracing;
use futures::StreamExt;
<<<<<<< HEAD
=======
use naive_cityhash::cityhash128;
use nom::AsBytes;
>>>>>>> bd1908e8
use poem::error::BadRequest;
use poem::error::InternalServerError;
use poem::error::Result as PoemResult;
use poem::post;
use poem::web::Query;
use poem::Body;
use poem::Endpoint;
use poem::EndpointExt;
use poem::Route;
use serde::Deserialize;

use crate::formats::output_format::OutputFormatType;
use crate::interpreters::InterpreterFactory;
use crate::pipelines::new::processors::port::OutputPort;
use crate::pipelines::new::processors::StreamSource;
use crate::pipelines::new::SourcePipeBuilder;
use crate::servers::http::v1::HttpQueryContext;
use crate::sessions::QueryContext;
use crate::sessions::SessionType;
use crate::sql::PlanParser;

#[derive(Deserialize)]
pub struct StatementHandlerParams {
    query: Option<String>,
    compress: Option<u8>,
}

impl StatementHandlerParams {
    pub fn compress(&self) -> bool {
        self.compress.unwrap_or(0u8) == 1u8
    }

    pub fn query(&self) -> String {
        self.query.clone().unwrap_or_default()
    }
}

async fn execute(
    ctx: Arc<QueryContext>,
    plan: PlanNode,
    format: Option<String>,
    input_stream: Option<SendableDataBlockStream>,
    compress: bool,
) -> Result<Body> {
    let interpreter = InterpreterFactory::get(ctx.clone(), plan.clone())?;
    let _ = interpreter
        .start()
        .await
        .map_err(|e| tracing::error!("interpreter.start.error: {:?}", e));
    let data_stream: SendableDataBlockStream =
        if ctx.get_settings().get_enable_new_processor_framework()? != 0
            && ctx.get_cluster().is_empty()
        {
            let output_port = OutputPort::create();
            let stream_source =
                StreamSource::create(ctx.clone(), input_stream, output_port.clone())?;
            let mut source_pipe_builder = SourcePipeBuilder::create();
            source_pipe_builder.add_source(output_port, stream_source);
            let _ = interpreter
                .set_source_pipe_builder(Option::from(source_pipe_builder))
                .map_err(|e| tracing::error!("interpreter.set_source_pipe_builder.error: {:?}", e));
            interpreter.execute(None).await?
        } else {
            interpreter.execute(input_stream).await?
        };
    let mut data_stream = ctx.try_create_abortable(data_stream)?;
    let format_setting = ctx.get_format_settings()?;
    let mut fmt = OutputFormatType::TSV;
    if let Some(format) = format {
        fmt = OutputFormatType::from_str(format.as_str())?;
    }

    let mut output_format = fmt.create_format(plan.schema());
    let prefix = Ok(output_format.serialize_prefix(&format_setting)?);

    let compress_fn = move |rb: Result<Vec<u8>>| -> Result<Vec<u8>> {
        if compress {
            match rb {
                Ok(b) => compress_block(b),
                Err(e) => Err(e),
            }
        } else {
            rb
        }
    };
    let stream = stream! {
        yield compress_fn(prefix);
        while let Some(block) = data_stream.next().await {
            match block{
                Ok(block) => {
                    yield compress_fn(output_format.serialize_block(&block, &format_setting));
                },
                Err(err) => yield(Err(err)),
            };
        }
        yield compress_fn(output_format.finalize());
        let _ = interpreter
            .finish()
            .await
            .map_err(|e| tracing::error!("interpreter.finish error: {:?}", e));
    };

    Ok(Body::from_bytes_stream(stream))
}

#[poem::handler]
pub async fn clickhouse_handler_get(
    ctx: &HttpQueryContext,
    Query(params): Query<StatementHandlerParams>,
) -> PoemResult<Body> {
    let session = ctx.get_session(SessionType::ClickHouseHttpHandler);
    let context = session
        .create_query_context()
        .await
        .map_err(InternalServerError)?;

    let sql = params.query();
    let (plan, format) = PlanParser::parse_with_format(context.clone(), &sql)
        .await
        .map_err(BadRequest)?;

    context.attach_query_str(&sql);
    execute(context, plan, format, None, params.compress())
        .await
        .map_err(InternalServerError)
}

#[poem::handler]
pub async fn clickhouse_handler_post(
    ctx: &HttpQueryContext,
    body: Body,
    Query(params): Query<StatementHandlerParams>,
) -> PoemResult<Body> {
    let session = ctx.get_session(SessionType::ClickHouseHttpHandler);
    let ctx = session
        .create_query_context()
        .await
        .map_err(InternalServerError)?;

<<<<<<< HEAD
    let mut sql = params.query.unwrap_or_default();
    sql.push_str(body.into_string().await?.as_str());
=======
    let mut sql = params.query();
>>>>>>> bd1908e8

    let (plan, format) = PlanParser::parse_with_format(ctx.clone(), &sql)
        .await
        .map_err(BadRequest)?;

    ctx.attach_query_str(&sql);
<<<<<<< HEAD
    execute(ctx, plan, format, None)
=======
    execute(ctx, plan, format, input_stream, params.compress())
>>>>>>> bd1908e8
        .await
        .map_err(InternalServerError)
}

pub fn clickhouse_router() -> impl Endpoint {
    Route::new()
        .at(
            "/",
            post(clickhouse_handler_post).get(clickhouse_handler_get),
        )
        .with(poem::middleware::Compression)
}

// default codec is always lz4
fn compress_block(input: Vec<u8>) -> Result<Vec<u8>> {
    if input.is_empty() {
        Ok(vec![])
    } else {
        // TODO(youngsofun): optimize buffer usages
        let uncompressed_size = input.len();
        let compressed =
            lz4::block::compress(&input, Some(lz4::block::CompressionMode::FAST(1)), false)
                .map_err_to_code(ErrorCode::BadBytes, || "lz4 compress error")?;

        // 9 bytes header: 1 byte for method, 4 bytes for compressed size, 4 bytes for uncompressed size
        let header_size = 9;
        let method_byte_lz4 = 0x82u8;
        let mut compressed_with_header = Vec::with_capacity(compressed.len() + header_size);
        compressed_with_header.push(method_byte_lz4);
        let compressed_size = (compressed.len() + header_size) as u32;
        let uncompressed_size = uncompressed_size as u32;
        compressed_with_header.extend_from_slice(&compressed_size.to_le_bytes());
        compressed_with_header.extend_from_slice(&uncompressed_size.to_le_bytes());
        compressed_with_header.extend_from_slice(&compressed);

        // 16 bytes checksum
        let mut output = Vec::with_capacity(compressed_with_header.len() + 16);
        let checksum = cityhash128(&compressed_with_header);
        output.extend_from_slice(&checksum.lo.to_le_bytes());
        output.extend_from_slice(&checksum.hi.to_le_bytes());
        output.extend_from_slice(&compressed_with_header);
        Ok(output)
    }
}<|MERGE_RESOLUTION|>--- conflicted
+++ resolved
@@ -16,16 +16,14 @@
 use std::sync::Arc;
 
 use async_stream::stream;
+use common_exception::ErrorCode;
 use common_exception::Result;
+use common_exception::ToErrorCode;
 use common_planners::PlanNode;
 use common_streams::SendableDataBlockStream;
 use common_tracing::tracing;
 use futures::StreamExt;
-<<<<<<< HEAD
-=======
 use naive_cityhash::cityhash128;
-use nom::AsBytes;
->>>>>>> bd1908e8
 use poem::error::BadRequest;
 use poem::error::InternalServerError;
 use poem::error::Result as PoemResult;
@@ -165,23 +163,13 @@
         .await
         .map_err(InternalServerError)?;
 
-<<<<<<< HEAD
-    let mut sql = params.query.unwrap_or_default();
+    let mut sql = params.query();
     sql.push_str(body.into_string().await?.as_str());
-=======
-    let mut sql = params.query();
->>>>>>> bd1908e8
-
-    let (plan, format) = PlanParser::parse_with_format(ctx.clone(), &sql)
-        .await
+    let (plan, format) = PlanParser::parse_with_format(ctx.clone(), &sql).await
         .map_err(BadRequest)?;
 
     ctx.attach_query_str(&sql);
-<<<<<<< HEAD
-    execute(ctx, plan, format, None)
-=======
-    execute(ctx, plan, format, input_stream, params.compress())
->>>>>>> bd1908e8
+    execute(ctx, plan, format, None, params.compress())
         .await
         .map_err(InternalServerError)
 }
