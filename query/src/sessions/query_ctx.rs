// Copyright 2021 Datafuse Labs.
//
// Licensed under the Apache License, Version 2.0 (the "License");
// you may not use this file except in compliance with the License.
// You may obtain a copy of the License at
//
//     http://www.apache.org/licenses/LICENSE-2.0
//
// Unless required by applicable law or agreed to in writing, software
// distributed under the License is distributed on an "AS IS" BASIS,
// WITHOUT WARRANTIES OR CONDITIONS OF ANY KIND, either express or implied.
// See the License for the specific language governing permissions and
// limitations under the License.

use std::collections::VecDeque;
use std::future::Future;
use std::net::SocketAddr;
use std::sync::atomic::AtomicBool;
use std::sync::atomic::AtomicUsize;
use std::sync::atomic::Ordering;
use std::sync::atomic::Ordering::Acquire;
use std::sync::Arc;

use chrono_tz::Tz;
use common_base::base::tokio::task::JoinHandle;
use common_base::base::Progress;
use common_base::base::ProgressValues;
use common_base::base::Runtime;
use common_base::base::TrySpawn;
pub use common_catalog::table_context::TableContext;
use common_contexts::DalContext;
use common_contexts::DalMetrics;
use common_datablocks::DataBlock;
use common_exception::ErrorCode;
use common_exception::Result;
use common_functions::scalars::FunctionContext;
use common_io::prelude::FormatSettings;
use common_meta_app::schema::TableInfo;
use common_meta_types::UserInfo;
use common_planners::Expression;
use common_planners::PartInfoPtr;
use common_planners::Partitions;
use common_planners::PlanNode;
use common_planners::ReadDataSourcePlan;
use common_planners::SourceInfo;
use common_planners::StageTableInfo;
use common_planners::Statistics;
use common_streams::AbortStream;
use common_streams::SendableDataBlockStream;
use common_tracing::tracing;
use common_users::RoleCacheMgr;
use common_users::UserApiProvider;
use futures::future::AbortHandle;
use opendal::Operator;
use parking_lot::Mutex;
use parking_lot::RwLock;

use crate::api::DataExchangeManager;
use crate::auth::AuthMgr;
use crate::catalogs::Catalog;
use crate::catalogs::CatalogManager;
use crate::clusters::Cluster;
use crate::servers::http::v1::HttpQueryHandle;
use crate::sessions::ProcessInfo;
use crate::sessions::QueryContextShared;
use crate::sessions::SessionRef;
use crate::sessions::Settings;
use crate::storages::cache::CacheManager;
use crate::storages::stage::StageTable;
use crate::storages::Table;
use crate::Config;

#[derive(Clone)]
pub struct QueryContext {
    version: String,
    statistics: Arc<RwLock<Statistics>>,
    partition_queue: Arc<RwLock<VecDeque<PartInfoPtr>>>,
    shared: Arc<QueryContextShared>,
    precommit_blocks: Arc<RwLock<Vec<DataBlock>>>,
    fragment_id: Arc<AtomicUsize>,
}

impl QueryContext {
    pub fn create_from(other: Arc<QueryContext>) -> Arc<QueryContext> {
        QueryContext::create_from_shared(other.shared.clone())
    }

    pub fn create_from_shared(shared: Arc<QueryContextShared>) -> Arc<QueryContext> {
        shared.increment_ref_count();

        tracing::debug!("Create QueryContext");

        Arc::new(QueryContext {
            statistics: Arc::new(RwLock::new(Statistics::default())),
            partition_queue: Arc::new(RwLock::new(VecDeque::new())),
            version: format!("DatabendQuery {}", *crate::version::DATABEND_COMMIT_VERSION),
            shared,
            precommit_blocks: Arc::new(RwLock::new(Vec::new())),
            fragment_id: Arc::new(AtomicUsize::new(0)),
        })
    }

    // Build fuse/system normal table by table info.
    fn build_table_by_table_info(
        &self,
        catalog_name: &str,
        table_info: &TableInfo,
        table_args: Option<Vec<Expression>>,
    ) -> Result<Arc<dyn Table>> {
        let catalog = self.get_catalog(catalog_name)?;
        if table_args.is_none() {
            catalog.get_table_by_info(table_info)
        } else {
            Ok(catalog
                .get_table_function(&table_info.name, table_args)?
                .as_table())
        }
    }

    // Build external table by stage info, this is used in:
    // COPY INTO t1 FROM 's3://'
    // 's3://' here is a s3 external stage, and build it to the external table.
    fn build_external_by_table_info(
        &self,
        _catalog: &str,
        table_info: &StageTableInfo,
        _table_args: Option<Vec<Expression>>,
    ) -> Result<Arc<dyn Table>> {
        StageTable::try_create(table_info.clone())
    }

    /// Fetch a Table by db and table name.
    ///
    /// It guaranteed to return a consistent result for multiple calls, in a same query.
    /// E.g.:
    /// ```sql
    /// SELECT * FROM (SELECT * FROM db.table_name) as subquery_1, (SELECT * FROM db.table_name) AS subquery_2
    /// ```
    pub async fn get_table(
        &self,
        catalog: &str,
        database: &str,
        table: &str,
    ) -> Result<Arc<dyn Table>> {
        self.shared.get_table(catalog, database, table).await
    }

    pub async fn set_current_database(&self, new_database_name: String) -> Result<()> {
        let tenant_id = self.get_tenant();
        let catalog = self.get_catalog(self.get_current_catalog().as_str())?;
        match catalog
            .get_database(tenant_id.as_str(), &new_database_name)
            .await
        {
            Ok(_) => self.shared.set_current_database(new_database_name),
            Err(_) => {
                return Err(ErrorCode::UnknownDatabase(format!(
                    "Cannot USE '{}', because the '{}' doesn't exist",
                    new_database_name, new_database_name
                )));
            }
        };

        Ok(())
    }

    // Get one session by session id.
    pub async fn get_session_by_id(self: &Arc<Self>, id: &str) -> Option<SessionRef> {
        self.shared
            .session
            .get_session_manager()
            .get_session_by_id(id)
            .await
    }

    // Get session id by mysql connection id.
    pub async fn get_id_by_mysql_conn_id(
        self: &Arc<Self>,
        conn_id: &Option<u32>,
    ) -> Option<String> {
        self.shared
            .session
            .get_session_manager()
            .get_id_by_mysql_conn_id(conn_id)
            .await
    }

    pub async fn reload_config(&self) -> Result<()> {
        self.shared.reload_config().await
    }

    pub fn get_exchange_manager(&self) -> Arc<DataExchangeManager> {
        self.shared.session.session_mgr.get_data_exchange_manager()
    }

    pub fn try_create_abortable(&self, input: SendableDataBlockStream) -> Result<AbortStream> {
        let (abort_handle, abort_stream) = AbortStream::try_create(input)?;
        self.shared.add_source_abort_handle(abort_handle);
        Ok(abort_stream)
    }

    pub fn add_source_abort_handle(&self, abort_handle: AbortHandle) {
        self.shared.add_source_abort_handle(abort_handle);
    }

    pub fn attach_http_query(&self, handle: HttpQueryHandle) {
        self.shared.attach_http_query_handle(handle);
    }
    pub fn get_http_query(&self) -> Option<HttpQueryHandle> {
        self.shared.get_http_query()
    }

    pub fn get_auth_manager(&self) -> Arc<AuthMgr> {
        self.shared.get_auth_manager()
    }
    // Get the current session.
    pub fn get_current_session(self: &Arc<Self>) -> Arc<Session> {
        self.shared.session.clone()
    }

    /// Get the client socket address.
    pub fn get_client_address(&self) -> Option<SocketAddr> {
        self.shared.session.session_ctx.get_client_host()
    }

    pub fn query_need_abort(self: &Arc<Self>) -> Arc<AtomicBool> {
        self.shared.query_need_abort()
    }

    pub fn get_query_logger(&self) -> Option<Arc<dyn tracing::Subscriber + Send + Sync>> {
        self.shared.session.session_mgr.get_query_logger()
    }
}

#[async_trait::async_trait]
impl TableContext for QueryContext {
    /// Build a table instance the plan wants to operate on.
    ///
    /// A plan just contains raw information about a table or table function.
    /// This method builds a `dyn Table`, which provides table specific io methods the plan needs.
    fn build_table_from_source_plan(&self, plan: &ReadDataSourcePlan) -> Result<Arc<dyn Table>> {
        match &plan.source_info {
            SourceInfo::TableSource(table_info) => {
                self.build_table_by_table_info(&plan.catalog, table_info, plan.tbl_args.clone())
            }
            SourceInfo::StageSource(s3_table_info) => self.build_external_by_table_info(
                &plan.catalog,
                s3_table_info,
                plan.tbl_args.clone(),
            ),
        }
    }
    fn get_scan_progress(&self) -> Arc<Progress> {
        self.shared.scan_progress.clone()
    }
    fn get_scan_progress_value(&self) -> ProgressValues {
        self.shared.scan_progress.as_ref().get_values()
    }
    fn get_write_progress(&self) -> Arc<Progress> {
        self.shared.write_progress.clone()
    }
    fn get_write_progress_value(&self) -> ProgressValues {
        self.shared.write_progress.as_ref().get_values()
    }
    fn get_result_progress(&self) -> Arc<Progress> {
        self.shared.result_progress.clone()
    }
    fn get_result_progress_value(&self) -> ProgressValues {
        self.shared.result_progress.as_ref().get_values()
    }
    fn get_error(&self) -> Arc<Mutex<Option<ErrorCode>>> {
        self.shared.error.clone()
    }
    fn get_error_value(&self) -> Option<ErrorCode> {
        let error = self.shared.error.lock();
        error.clone()
    }
    fn set_error(&self, err: ErrorCode) {
        self.shared.set_error(err);
    }
    // Steal n partitions from the partition pool by the pipeline worker.
    // This also can steal the partitions from distributed node.
    fn try_get_partitions(&self, num: u64) -> Result<Partitions> {
        let mut partitions = vec![];
        for _ in 0..num {
            match self.partition_queue.write().pop_back() {
                None => break,
                Some(partition) => {
                    partitions.push(partition);
                }
            }
        }
        Ok(partitions)
    }
    // Update the context partition pool from the pipeline builder.
    fn try_set_partitions(&self, partitions: Partitions) -> Result<()> {
        let mut partition_queue = self.partition_queue.write();

        partition_queue.clear();
        for part in partitions {
            partition_queue.push_back(part);
        }
        Ok(())
    }
    fn try_get_statistics(&self) -> Result<Statistics> {
        let statistics = self.statistics.read();
        Ok((*statistics).clone())
    }
    fn try_set_statistics(&self, val: &Statistics) -> Result<()> {
        *self.statistics.write() = val.clone();
        Ok(())
    }
    fn attach_query_str(&self, query: &str) {
        self.shared.attach_query_str(query);
    }
    fn attach_query_plan(&self, query_plan: &PlanNode) {
        self.shared.attach_query_plan(query_plan);
    }
    fn get_fragment_id(&self) -> usize {
        self.fragment_id.fetch_add(1, Ordering::Release)
    }
    fn get_catalogs(&self) -> Arc<CatalogManager> {
        self.shared.get_catalogs()
    }
    fn get_catalog(&self, catalog_name: &str) -> Result<Arc<dyn Catalog>> {
        self.shared
            .get_catalogs()
            .get_catalog(catalog_name.as_ref())
    }
    fn get_id(&self) -> String {
        self.shared.init_query_id.as_ref().read().clone()
    }
    fn get_current_catalog(&self) -> String {
        self.shared.get_current_catalog()
    }
    fn get_current_database(&self) -> String {
        self.shared.get_current_database()
    }
    fn get_config(&self) -> Config {
        self.shared.get_config()
    }
    fn get_current_user(&self) -> Result<UserInfo> {
        self.shared.get_current_user()
    }
    fn set_current_user(&self, user: UserInfo) {
        self.shared.set_current_user(user)
    }
    fn get_fuse_version(&self) -> String {
        self.version.clone()
    }
    fn get_changed_settings(&self) -> Arc<Settings> {
        self.shared.get_changed_settings()
    }
    fn apply_changed_settings(&self, changed_settings: Arc<Settings>) -> Result<()> {
        self.shared.apply_changed_settings(changed_settings)
    }
<<<<<<< HEAD
    fn get_format_settings(&self) -> Result<FormatSettings> {
        self.shared.get_format_settings()
=======

    pub fn get_format_settings(&self) -> Result<FormatSettings> {
        self.shared.session.get_format_settings()
>>>>>>> 01c26521
    }
    fn get_tenant(&self) -> String {
        self.shared.get_tenant()
    }
    fn set_current_tenant(&self, tenant: String) {
        self.shared.set_current_tenant(tenant)
    }
    fn get_subquery_name(&self, _query: &PlanNode) -> String {
        let index = self.shared.subquery_index.fetch_add(1, Ordering::Relaxed);
        format!("_subquery_{}", index)
    }
    fn get_role_cache_manager(&self) -> Arc<RoleCacheMgr> {
        self.shared.get_role_cache_manager()
    }
<<<<<<< HEAD
=======

    // Get the current session.
    pub fn get_current_session(self: &Arc<Self>) -> SessionRef {
        SessionRef::create(self.shared.session.clone())
    }

    // Get one session by session id.
    pub async fn get_session_by_id(self: &Arc<Self>, id: &str) -> Option<SessionRef> {
        self.shared
            .session
            .get_session_manager()
            .get_session_by_id(id)
            .await
    }

    // Get session id by mysql connection id.
    pub async fn get_id_by_mysql_conn_id(
        self: &Arc<Self>,
        conn_id: &Option<u32>,
    ) -> Option<String> {
        self.shared
            .session
            .get_session_manager()
            .get_id_by_mysql_conn_id(conn_id)
            .await
    }

    // Get all the processes list info.
    pub async fn get_processes_info(self: &Arc<Self>) -> Vec<ProcessInfo> {
        self.shared
            .session
            .get_session_manager()
            .processes_info()
            .await
    }

>>>>>>> 01c26521
    /// Get the data accessor metrics.
    fn get_dal_metrics(&self) -> DalMetrics {
        self.shared.dal_ctx.get_metrics().as_ref().clone()
    }
    /// Get the session running query.
    fn get_query_str(&self) -> String {
        self.shared.get_query_str()
    }
    /// Get the storage cache manager
    fn get_storage_cache_manager(&self) -> Arc<CacheManager> {
        self.shared.session.session_mgr.get_storage_cache_manager()
    }
    // Get the storage data accessor operator from the session manager.
    fn get_storage_operator(&self) -> Result<Operator> {
        let operator = self.shared.session.get_storage_operator();

        Ok(operator.layer(self.shared.dal_ctx.as_ref().clone()))
    }
    fn get_dal_context(&self) -> &DalContext {
        self.shared.dal_ctx.as_ref()
    }
    fn get_storage_runtime(&self) -> Arc<Runtime> {
        self.shared.session.session_mgr.get_storage_runtime()
    }
    fn push_precommit_block(&self, block: DataBlock) {
        let mut blocks = self.precommit_blocks.write();
        blocks.push(block);
    }
    fn consume_precommit_blocks(&self) -> Vec<DataBlock> {
        let mut blocks = self.precommit_blocks.write();

        let mut swaped_precommit_blocks = vec![];
        std::mem::swap(&mut *blocks, &mut swaped_precommit_blocks);
        swaped_precommit_blocks
    }
    fn try_get_function_context(&self) -> Result<FunctionContext> {
        let tz = String::from_utf8(self.get_settings().get_timezone()?).map_err(|_| {
            ErrorCode::LogicalError("Timezone has been checked and should be valid.")
        })?;
        let tz = tz.parse::<Tz>().map_err(|_| {
            ErrorCode::InvalidTimezone("Timezone has been checked and should be valid")
        })?;
        Ok(FunctionContext { tz })
    }
    fn get_connection_id(&self) -> String {
        self.shared.get_connection_id()
    }
    fn get_settings(&self) -> Arc<Settings> {
        self.shared.get_settings()
    }

    fn get_user_manager(&self) -> Arc<UserApiProvider> {
        self.shared.get_user_manager()
    }

    fn get_cluster(&self) -> Arc<Cluster> {
        self.shared.get_cluster()
    }

    // Get all the processes list info.
    async fn get_processes_info(&self) -> Vec<ProcessInfo> {
        self.shared
            .session
            .get_session_manager()
            .processes_info()
            .await
    }
}

impl TrySpawn for QueryContext {
    /// Spawns a new asynchronous task, returning a tokio::JoinHandle for it.
    /// The task will run in the current context thread_pool not the global.
    fn try_spawn<T>(&self, task: T) -> Result<JoinHandle<T::Output>>
    where
        T: Future + Send + 'static,
        T::Output: Send + 'static,
    {
        Ok(self.shared.try_get_runtime()?.spawn(task))
    }
}

impl std::fmt::Debug for QueryContext {
    fn fmt(&self, f: &mut std::fmt::Formatter<'_>) -> std::fmt::Result {
        write!(f, "{:?}", self.get_current_user())
    }
}

impl Drop for QueryContext {
    fn drop(&mut self) {
        self.shared.destroy_context_ref()
    }
}

impl QueryContextShared {
    pub(in crate::sessions) fn destroy_context_ref(&self) {
        if self.ref_count.fetch_sub(1, Ordering::Release) == 1 {
            std::sync::atomic::fence(Acquire);
            tracing::debug!("Destroy QueryContext");
            self.session.destroy_context_shared();
        }
    }

    pub(in crate::sessions) fn increment_ref_count(&self) {
        self.ref_count.fetch_add(1, Ordering::Relaxed);
    }
}<|MERGE_RESOLUTION|>--- conflicted
+++ resolved
@@ -164,6 +164,41 @@
         Ok(())
     }
 
+    pub async fn reload_config(&self) -> Result<()> {
+        self.shared.reload_config().await
+    }
+
+    pub fn get_exchange_manager(&self) -> Arc<DataExchangeManager> {
+        self.shared.session.session_mgr.get_data_exchange_manager()
+    }
+
+    pub fn try_create_abortable(&self, input: SendableDataBlockStream) -> Result<AbortStream> {
+        let (abort_handle, abort_stream) = AbortStream::try_create(input)?;
+        self.shared.add_source_abort_handle(abort_handle);
+        Ok(abort_stream)
+    }
+
+    pub fn add_source_abort_handle(&self, abort_handle: AbortHandle) {
+        self.shared.add_source_abort_handle(abort_handle);
+    }
+
+    pub fn attach_http_query(&self, handle: HttpQueryHandle) {
+        self.shared.attach_http_query_handle(handle);
+    }
+
+    pub fn get_http_query(&self) -> Option<HttpQueryHandle> {
+        self.shared.get_http_query()
+    }
+
+    pub fn get_auth_manager(&self) -> Arc<AuthMgr> {
+        self.shared.get_auth_manager()
+    }
+
+    // Get the current session.
+    pub fn get_current_session(self: &Arc<Self>) -> SessionRef {
+        SessionRef::create(self.shared.session.clone())
+    }
+
     // Get one session by session id.
     pub async fn get_session_by_id(self: &Arc<Self>, id: &str) -> Option<SessionRef> {
         self.shared
@@ -185,37 +220,13 @@
             .await
     }
 
-    pub async fn reload_config(&self) -> Result<()> {
-        self.shared.reload_config().await
-    }
-
-    pub fn get_exchange_manager(&self) -> Arc<DataExchangeManager> {
-        self.shared.session.session_mgr.get_data_exchange_manager()
-    }
-
-    pub fn try_create_abortable(&self, input: SendableDataBlockStream) -> Result<AbortStream> {
-        let (abort_handle, abort_stream) = AbortStream::try_create(input)?;
-        self.shared.add_source_abort_handle(abort_handle);
-        Ok(abort_stream)
-    }
-
-    pub fn add_source_abort_handle(&self, abort_handle: AbortHandle) {
-        self.shared.add_source_abort_handle(abort_handle);
-    }
-
-    pub fn attach_http_query(&self, handle: HttpQueryHandle) {
-        self.shared.attach_http_query_handle(handle);
-    }
-    pub fn get_http_query(&self) -> Option<HttpQueryHandle> {
-        self.shared.get_http_query()
-    }
-
-    pub fn get_auth_manager(&self) -> Arc<AuthMgr> {
-        self.shared.get_auth_manager()
-    }
-    // Get the current session.
-    pub fn get_current_session(self: &Arc<Self>) -> Arc<Session> {
-        self.shared.session.clone()
+    // Get all the processes list info.
+    pub async fn get_processes_info(self: &Arc<Self>) -> Vec<ProcessInfo> {
+        self.shared
+            .session
+            .get_session_manager()
+            .processes_info()
+            .await
     }
 
     /// Get the client socket address.
@@ -354,14 +365,9 @@
     fn apply_changed_settings(&self, changed_settings: Arc<Settings>) -> Result<()> {
         self.shared.apply_changed_settings(changed_settings)
     }
-<<<<<<< HEAD
+
     fn get_format_settings(&self) -> Result<FormatSettings> {
-        self.shared.get_format_settings()
-=======
-
-    pub fn get_format_settings(&self) -> Result<FormatSettings> {
         self.shared.session.get_format_settings()
->>>>>>> 01c26521
     }
     fn get_tenant(&self) -> String {
         self.shared.get_tenant()
@@ -376,45 +382,6 @@
     fn get_role_cache_manager(&self) -> Arc<RoleCacheMgr> {
         self.shared.get_role_cache_manager()
     }
-<<<<<<< HEAD
-=======
-
-    // Get the current session.
-    pub fn get_current_session(self: &Arc<Self>) -> SessionRef {
-        SessionRef::create(self.shared.session.clone())
-    }
-
-    // Get one session by session id.
-    pub async fn get_session_by_id(self: &Arc<Self>, id: &str) -> Option<SessionRef> {
-        self.shared
-            .session
-            .get_session_manager()
-            .get_session_by_id(id)
-            .await
-    }
-
-    // Get session id by mysql connection id.
-    pub async fn get_id_by_mysql_conn_id(
-        self: &Arc<Self>,
-        conn_id: &Option<u32>,
-    ) -> Option<String> {
-        self.shared
-            .session
-            .get_session_manager()
-            .get_id_by_mysql_conn_id(conn_id)
-            .await
-    }
-
-    // Get all the processes list info.
-    pub async fn get_processes_info(self: &Arc<Self>) -> Vec<ProcessInfo> {
-        self.shared
-            .session
-            .get_session_manager()
-            .processes_info()
-            .await
-    }
-
->>>>>>> 01c26521
     /// Get the data accessor metrics.
     fn get_dal_metrics(&self) -> DalMetrics {
         self.shared.dal_ctx.get_metrics().as_ref().clone()
